--- conflicted
+++ resolved
@@ -11,7 +11,6 @@
 1. **Account Based Data Permission Model**
    
     Users can grant read and write permissions to dapp. Of course,users can also revoke permissions
-<<<<<<< HEAD
 
 2. **ANSI SQL Compatible**
    
@@ -26,22 +25,6 @@
 
    Every sharding chain is replicated globally
 
-=======
-
-2. **ANSI SQL Compatible**
-   
-    Dapp developers can use sql to access db3 just like using mysql in web2
-3. **Programable Data Virtual Machine(DVM)**
-    
-    Dapp developers can develop data processing contracts and deploy it to db3 just like developing data backend in web2
-4. **Horizontally scaling out**
-
-   Scale horizontally using sharding chains
-5. **Global Replication**
-
-   Every sharding chain is replicated globally
-
->>>>>>> 1e429c30
 # Status
 
 It's under a very early stage. if you are interested in this project, Issues, Discussions or PRs are welcome.
@@ -74,16 +57,11 @@
 ./target/release/db3 --dev
 ```
 
-<<<<<<< HEAD
 # Desigin
 
 * [account model](./docs/account_model.md)
 * [architecture](./docs/architecture.md)
-=======
-# Architecture
 
-![arch](./docs/arch.svg)
->>>>>>> 1e429c30
 
 # License
 Apache License, Version 2.0
