<p align="center">
 <img width="300px" src="./docs/images/db3_logo.svg" align="center"/>

![GitHub Workflow Status (with event)](https://img.shields.io/github/actions/workflow/status/dbpunk-labs/db3/ci.yml?branch=main&style=flat-square)
![coverage](https://img.shields.io/codecov/c/github/dbpunk-labs/db3?style=flat-square)
![GitHub commit activity](https://img.shields.io/github/commit-activity/w/db3-teams/db3?style=flat-square)
![contribution](https://img.shields.io/github/contributors/dbpunk-labs/db3?style=flat-square)
![GitHub issues](https://img.shields.io/github/issues/db3-teams/db3?style=flat-square)
[![GitHub issues by-label](https://img.shields.io/github/issues/dbpunk-labs/db3/good%20first%20issue?style=flat-square)](https://github.com/dbpunk-labs/db3/issues?q=is%3Aopen+is%3Aissue+label%3A%22good+first+issue%22)
![GitHub release (latest by date)](https://img.shields.io/github/v/release/dbpunk-labs/db3?color=green&display_name=tag&label=db3&logo=db3&logoColor=https%3A%2F%2Favatars.githubusercontent.com%2Fu%2F102341693%3Fs%3D96%26v%3D4&style=flat-square)[![Twitter Follow](https://img.shields.io/twitter/follow/Db3Network?style=flat-square)](https://twitter.com/Db3Network)
[![GitPOAP Badge](https://public-api.gitpoap.io/v1/repo/dbpunk-labs/db3/badge)](https://www.gitpoap.io/gh/dbpunk-labs/db3)
[![Discord](https://badgen.net/badge/icon/discord?icon=discord&label)](https://discord.gg/sz3bmZx2uh)

**English**

# DB3 Network

DB3 Network is a lightweight, permanent JSON document database for Web3. It is designed to store and retrieve data for decentralized applications built on blockchain technology. DB3 Network has two core features:

1. Using DB3 Network as a JSON document database.
2. Periodically rolling up the JSON document to the Arweave.

# Have a try

## Set up self-hosted Node

```shell

<<<<<<< HEAD
sudo docker run -p 26639:26639 \ 
                -p 26619:26619 \
                -p 26620:26620 \
                -e ADMIN_ADDR=0xA...5 # your wallet address
                -it ghcr.io/dbpunk-labs/db3:4e8398b
=======
sudo docker run -p 26639:26639 -p 26619:26619 -p 26629:26629 \
                -e ADMIN_ADDR=0xF78c...29679 \ 
                -it imotai/db3:v0.3.11
>>>>>>> 2c73f718
```

## Build

```shell
git clone https://github.com/dbpunk-labs/db3.git
cd db3 && bash install_env.sh
cargo build
```
If you encounter any problems, you can check the environment by referring to [BUILD](./BUILD.md).

## Write And Query the Document

```typescript
// create a account
const account = createRandomAccount()
// create the client
const client = createClient('http://127.0.0.1:26619',
                            'http://127.0.0.1:26639', 
                             account)

// get the collection
const collection = await getCollection("0xF7..79", "book", client)

// add a document
const {id} = await addDoc(collection, {
                name:"The Three-Body Problem"，
                author:"Cixin-Liu",
                rate:"4.8"} as Book)
// query the document
const resultSet = await queryDoc<Book>(collection, "/[author=Cixin-Liu]")
```
you can go to [sdk](https://dbpunk-labs.github.io/db3.js/) for more

# How it works

The DB3 Network has two roles:

1. The **Data Rollup Node** accepts write operations, compresses the data, rolls it up to Arweave, and stores the metadata in the smart contract.
2. The **Data Index Node** synchronizes data from the Data Rollup Node in real-time or recovers the index with metadata in the smart contract and files in Arweave. It serves the index as a queryable API.

To prevent tampering, every 
JSON document must be signed by its owner. Only the owner can update or delete the JSON document.
<p align="center">
<img width="500px" src="./docs/images/db3_arch.png" align="center"/>


# What can we build with the db3 network?

1. A fully on-chain game.
2. A fully on-chain social network.

All user data will be stored permanently on the DB3 network.

# FAQ

Q: Is the DB3 Network a blockchain?

A: No, the DB3 Network is not a blockchain. It is simply a developer tool that can be hosted locally or used through our cloud service.

Q: What are the differences between MongoDB and DB3 Network?

A: MongoDB uses centralized data storage, whereas DB3 Network uses decentralized data storage. Additionally, DB3 Network ensures that data is permanently available.

Q: Will my data be lost if the Data Rollup Node or Data Index Node is not available?

A: No, you can set up your data index node and recover your data from the blockchain.
# License

Apache License, Version 2.0
([LICENSE-APACHE](LICENSE-APACHE) or http://www.apache.org/licenses/LICENSE-2.0)

# Contribution

Unless you explicitly state otherwise, any contribution intentionally submitted
for inclusion in the work by you, as defined in the Apache-2.0 license, shall be
dual licensed as above, without any additional terms or conditions.
See [CONTRIBUTING.md](CONTRIBUTING.md).<|MERGE_RESOLUTION|>--- conflicted
+++ resolved
@@ -25,18 +25,9 @@
 ## Set up self-hosted Node
 
 ```shell
-
-<<<<<<< HEAD
-sudo docker run -p 26639:26639 \ 
-                -p 26619:26619 \
-                -p 26620:26620 \
-                -e ADMIN_ADDR=0xA...5 # your wallet address
-                -it ghcr.io/dbpunk-labs/db3:4e8398b
-=======
 sudo docker run -p 26639:26639 -p 26619:26619 -p 26629:26629 \
                 -e ADMIN_ADDR=0xF78c...29679 \ 
                 -it imotai/db3:v0.3.11
->>>>>>> 2c73f718
 ```
 
 ## Build
