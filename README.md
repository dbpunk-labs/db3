--- conflicted
+++ resolved
@@ -1,6 +1,3 @@
 # rtstore
-<<<<<<< HEAD
-realtime table store for data warehouse
-=======
-a table store engine for realtime ingesting and analytics
->>>>>>> f7ecc6c7
+
+a table store engine for realtime ingesting and analytics