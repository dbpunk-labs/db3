# db3

[![CI](https://github.com/db3-teams/db3/workflows/CI/badge.svg)](https://github.com/db3-teams/db3/actions)
[![codecov](https://codecov.io/gh/db3-teams/db3/branch/main/graph/badge.svg?token=A2P47OWC5H)](https://codecov.io/gh/db3-teams/db3)
![GitHub commit activity](https://img.shields.io/github/commit-activity/w/db3-teams/db3)
![GitHub issues](https://img.shields.io/github/issues/db3-teams/db3)

<<<<<<< HEAD
db3 is a fully decentralized database for web3
=======
>>>>>>> a8bc6c94

## Status
It's under a very early stage. if you are interested in this project, Issues, Discussions or PRs are welcome.

## Roadmap

* [2022-Q3 plan](https://github.com/db3-teams/db3/issues/55)

## License
Apache License, Version 2.0
   ([LICENSE-APACHE](LICENSE-APACHE) or http://www.apache.org/licenses/LICENSE-2.0)

## Contribution

Unless you explicitly state otherwise, any contribution intentionally submitted
for inclusion in the work by you, as defined in the Apache-2.0 license, shall be
dual licensed as above, without any additional terms or conditions.
See [CONTRIBUTING.md](CONTRIBUTING.md).<|MERGE_RESOLUTION|>--- conflicted
+++ resolved
@@ -5,10 +5,8 @@
 ![GitHub commit activity](https://img.shields.io/github/commit-activity/w/db3-teams/db3)
 ![GitHub issues](https://img.shields.io/github/issues/db3-teams/db3)
 
-<<<<<<< HEAD
+
 db3 is a fully decentralized database for web3
-=======
->>>>>>> a8bc6c94
 
 ## Status
 It's under a very early stage. if you are interested in this project, Issues, Discussions or PRs are welcome.
