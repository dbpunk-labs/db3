--- conflicted
+++ resolved
@@ -1,66 +1,3 @@
 [workspace]
 members = [
-
-<<<<<<< HEAD
-]
-=======
-[dependencies]
-nix = "0.24"
-tonic = "0.7.2"
-bytes = "1"
-async-trait = "0.1.13"
-serde = { version = "1.0", features = ["derive"] }
-serde_json = "1.0"
-thiserror = "1.0.30"
-tempfile = "3.3.0"
-tokio = { version = "1.17.0", features = ["full"] }
-prost = "0.10"
-prost-types = "0.10"
-log = "0.4.16"
-uselog-rs = "0.3.0"
-bincode = "1.1.4"
-futures = "0.3.21"
-futures-util = "0.3"
-clap = { version = "3.1.8", features = ["derive"] }
-arrow = { version = "16", features = ["prettyprint"] }
-parquet = { version = "16", features = ["arrow"] }
-crossbeam = "0.8.1"
-chrono = { version = "0.4", default-features = false }
-pretty_env_logger = "0.4.0"
-# Note datafusion must use the same version with sqlparser
-datafusion = {path = "./thirdparty/arrow-datafusion/datafusion/core", version="9.0.0"}
-sqlparser = {path ="./thirdparty/arrow-datafusion/thirdparty/sqlparser-rs", version="0.17.0"}
-timely = {path ="./thirdparty/timely-dataflow/timely", version="0.12.0"}
-arc-swap = "1.5.0"
-crossbeam-skiplist_piedb = "0.8.10"
-msql-srv = { path = "./thirdparty/msql-srv", version="0.9.6"}
-mysql = "22"
-mysql_async = "0.30.0"
-rust-s3 = {version="0.31", features=["tags", "tokio-native-tls", "blocking"]}
-crc32c = "0.6"
-tempdir = "0.3.5"
-etcd-client = "0.9"
-rand = "0.8.5"
-regex = "1.5.5"
-string-builder = "0.2.0"
-shadow-rs = "0.11.0"
-jsonrpsee = {path="./thirdparty/jsonrpsee/jsonrpsee" ,versio="0.14.0", features = ["full"]}
-hex = "0.4.3"
-pg_wire = { path = "./thirdparty/pg_wire", features = ["tokio_net"] , version="0.8.1"}
-tree-sitter = "0.19.3"
-tree-sitter-sql =  {path="./thirdparty/tree-sitter-sql", version="0.0.2"}
-substring = "1.4.5"
-
-[[bin]]
-name = "db3"
-path = "src/cmd/db3.rs"
-
-
-[build-dependencies]
-tonic-build = "0.7.2"
-shadow-rs = "0.11.0"
-
-[dev-dependencies]
-test-case = "2.0.2"
-criterion = "0.3"
->>>>>>> fe1fa93a
+]