#! /bin/base
#
# start_localnet.sh
test_dir=`pwd`
BUILD_MODE='debug'
RUN_L1_CHAIN=""
export RUST_BACKTRACE=1
# the hardhat node rpc url
EVM_NODE_URL='ws://127.0.0.1:8545'
ADMIN_ADDR='0xf39Fd6e51aad88F6F4ce6aB8827279cffFb92266'
echo "start to clean"

## clean local process
ps -ef | grep db3 | grep rollup | grep -v grep | awk '{print $2}' | while read line; do kill $line;done
ps -ef | grep db3 | grep index | grep -v grep | awk '{print $2}' | while read line; do kill $line;done
ps -ef | grep arlocal | grep -v grep | awk '{print $2}' | while read line; do kill $line;done
ps -ef | grep ar_miner | grep -v grep | awk '{print $2}' | while read line; do kill $line;done
ps -ef | grep arlocal_db3 | grep node | grep -v grep | awk '{print $2}' | while read line; do kill $line;done
ps -ef | grep hardhat | grep -v grep | awk '{print $2}' | while read line; do kill $line;done
echo "start the all process"

cd ${test_dir}/../metadata/ && npx hardhat node >${test_dir}/evm.log 2>&1 &
sleep 2
cd ${test_dir}/../metadata/ && bash deploy_to_local.sh >${test_dir}/contract.log
sleep 2
CONTRACT_ADDR=`cat ${test_dir}/contract.log | grep 'store address' | awk '{print $3}'`
cd ${test_dir}

if [ -e ./mutation_db ]
then
    rm -rf ./mutation_db
fi

if [ -e ./state_db ]
then
    rm -rf ./state_db
fi
if [ -e ./doc_db ]
then
    rm -rf ./doc_db
fi

# clean indexer
if [ -e ./index_doc_db ]
then
    rm -rf index_doc_db
fi

if [ -e ./index_meta_db ]
then
    rm -rf index_meta_db
fi
if [ -e ./index_state_db ]
then
    rm -rf index_state_db
fi
mkdir -p ./keys
<<<<<<< HEAD

echo "start db3 store..."
../target/${BUILD_MODE}/db3 store --admin-addr=${ADMIN_ADDR}\
            --rollup-interval 60000 --block-interval=500\
            --contract-addr=${CONTRACT_ADDR} --evm-node-url=${EVM_NODE_URL}>store.log 2>&1 &
sleep 5
=======
echo "start data rollup node..."
../target/${BUILD_MODE}/db3 rollup --block-interval=500 --admin-addr=${ADMIN_ADDR}>rollup.log 2>&1 &
sleep 1
AR_ADDRESS=`less rollup.log | grep Arweave | awk '{print $NF}'`
STORE_EVM_ADDRESS=`less rollup.log | grep Evm | grep address | awk '{print $NF}'`
>>>>>>> e628ee4f
echo "start ar miner..."
bash ./ar_miner.sh> miner.log 2>&1 &
sleep 5
echo "start data index node..."
../target/${BUILD_MODE}/db3 index  --admin-addr=${ADMIN_ADDR} > index.log 2>&1  &
curl --connect-timeout 5 http://127.0.0.1:1984/mint/gXJVsUCAmDqv9XeZui0MB2EdGPQEhN86QEnKY0_7vPc/10000000000000000
sleep 1
echo "===========the account information=============="
echo "the AR address ${AR_ADDRESS}"
echo "the Admin address ${ADMIN_ADDR}"
echo "the Contract address ${CONTRACT_ADDR}"
echo "the Rollup Evm address ${STORE_EVM_ADDRESS}"

echo "===========the node information=============="
echo "data rollup node http://127.0.0.1:26619"
echo "data index node http://127.0.0.1:26639"
echo "ar mock server http://127.0.0.1:1984"
echo "evm node ${EVM_NODE_URL}"
<|MERGE_RESOLUTION|>--- conflicted
+++ resolved
@@ -55,20 +55,11 @@
     rm -rf index_state_db
 fi
 mkdir -p ./keys
-<<<<<<< HEAD
-
-echo "start db3 store..."
-../target/${BUILD_MODE}/db3 store --admin-addr=${ADMIN_ADDR}\
-            --rollup-interval 60000 --block-interval=500\
-            --contract-addr=${CONTRACT_ADDR} --evm-node-url=${EVM_NODE_URL}>store.log 2>&1 &
-sleep 5
-=======
 echo "start data rollup node..."
 ../target/${BUILD_MODE}/db3 rollup --block-interval=500 --admin-addr=${ADMIN_ADDR}>rollup.log 2>&1 &
 sleep 1
 AR_ADDRESS=`less rollup.log | grep Arweave | awk '{print $NF}'`
 STORE_EVM_ADDRESS=`less rollup.log | grep Evm | grep address | awk '{print $NF}'`
->>>>>>> e628ee4f
 echo "start ar miner..."
 bash ./ar_miner.sh> miner.log 2>&1 &
 sleep 5
