//
// command.rs
// Copyright (C) 2023 db3.network Author imotai <codego.me@gmail.com>
//
// Licensed under the Apache License, Version 2.0 (the "License");
// you may not use this file except in compliance with the License.
// You may obtain a copy of the License at
//
//    http://www.apache.org/licenses/LICENSE-2.0
//
// Unless required by applicable law or agreed to in writing, software
// distributed under the License is distributed on an "AS IS" BASIS,
// WITHOUT WARRANTIES OR CONDITIONS OF ANY KIND, either express or implied.
// See the License for the specific language governing permissions and
// limitations under the License.
//

use crate::indexer_impl::IndexerNodeImpl;
<<<<<<< HEAD
=======
use crate::recover::{Recover, RecoverConfig};
>>>>>>> c0fd30be
use crate::rollup_executor::RollupExecutorConfig;
use crate::storage_node_light_impl::{StorageNodeV2Config, StorageNodeV2Impl};
use crate::system_impl::SystemImpl;
use clap::Parser;
use db3_crypto::db3_address::DB3Address;
use db3_error::DB3Error;
use db3_proto::db3_indexer_proto::indexer_node_server::IndexerNodeServer;
use db3_proto::db3_storage_proto::storage_node_client::StorageNodeClient as StorageNodeV2Client;
use db3_proto::db3_storage_proto::storage_node_server::StorageNodeServer as StorageNodeV2Server;
use db3_proto::db3_storage_proto::{
    EventMessage as EventMessageV2, Subscription as SubscriptionV2,
};
use db3_proto::db3_system_proto::system_server::SystemServer;
use db3_sdk::store_sdk_v2::StoreSDKV2;
use db3_storage::db_store_v2::{DBStoreV2, DBStoreV2Config};
use db3_storage::doc_store::DocStoreConfig;
use db3_storage::key_store::KeyStore;
use db3_storage::key_store::KeyStoreConfig;
use db3_storage::mutation_store::MutationStoreConfig;
use db3_storage::state_store::{StateStore, StateStoreConfig};
use db3_storage::system_store::{SystemRole, SystemStore, SystemStoreConfig};
use ethers::prelude::LocalWallet;
use http::Uri;
use std::ops::Deref;
use std::sync::atomic::{AtomicBool, Ordering};
use std::sync::Arc;
use std::thread;
use std::time::Duration;
use tokio::sync::mpsc::Sender;
use tonic::codegen::http::Method;
use tonic::transport::{ClientTlsConfig, Endpoint, Server};
use tonic::Status;
use tower_http::cors::{Any, CorsLayer};
use tracing::{error, info};
use tracing_subscriber::filter::LevelFilter;

const ABOUT: &str = "
██████╗ ██████╗ ██████╗ 
██╔══██╗██╔══██╗╚════██╗
██║  ██║██████╔╝ █████╔╝
██║  ██║██╔══██╗ ╚═══██╗
██████╔╝██████╔╝██████╔╝
╚═════╝ ╚═════╝ ╚═════╝ 
@db3.network🚀🚀🚀";

#[derive(Debug, Parser)]
#[clap(name = "db3")]
#[clap(about = ABOUT, long_about = None)]
pub enum DB3Command {
    /// Start the data rollup node
    #[clap(name = "rollup")]
    Rollup {
        /// the public address
        #[clap(long, default_value = "http://127.0.0.1:26619")]
        public_url: String,
        /// Bind the gprc server to this .
        #[clap(long, default_value = "127.0.0.1")]
        bind_host: String,
        /// The port of grpc api
        #[clap(long, default_value = "26619")]
        listening_port: u16,
        /// Log more logs
        #[clap(short, long)]
        verbose: bool,
        /// The database path for mutation
        #[clap(long, default_value = "./mutation_db")]
        mutation_db_path: String,
        /// The database path for state
        #[clap(long, default_value = "./state_db")]
        state_db_path: String,
        /// The database path for doc db
        #[clap(long, default_value = "./doc_db")]
        doc_db_path: String,
        #[clap(long, default_value = "2000")]
        block_interval: u64,
        /// The data path of rollup
        #[clap(long, default_value = "./rollup_data")]
        rollup_data_path: String,
        /// The wallet path
        #[clap(long, default_value = "./keys")]
        key_root_path: String,
        /// the admin address which can change the configuration this node
        #[clap(long, default_value = "0x0000000000000000000000000000000000000000")]
        admin_addr: String,
        /// this is just for upgrade the node
        #[clap(long, default_value = "100000")]
        doc_id_start: i64,
    },

    /// Start the data index node
    #[clap(name = "index")]
    Index {
        /// the public address
        #[clap(long, default_value = "http://127.0.0.1:26639")]
        public_url: String,
        /// Bind the gprc server to this .
        #[clap(long, default_value = "127.0.0.1")]
        bind_host: String,
        /// The port of grpc api
        #[clap(long, default_value = "26639")]
        listening_port: u16,
        #[clap(short, long, default_value = "./index_meta_db")]
        meta_db_path: String,
        #[clap(long, default_value = "./index_state_db")]
        state_db_path: String,
        #[clap(short, long, default_value = "./index_doc_db")]
        doc_db_path: String,
        #[clap(short, long, default_value = "./keys")]
        key_root_path: String,
        #[clap(
            long = "db3_storage_grpc_url",
            default_value = "http://127.0.0.1:26619"
        )]
        db3_storage_grpc_url: String,
        #[clap(
            short,
            long,
            default_value = "0x0000000000000000000000000000000000000000"
        )]
        admin_addr: String,
        #[clap(short, long)]
        verbose: bool,
        /// this is just for upgrade the node
        #[clap(long, default_value = "100000")]
        doc_id_start: i64,
    },

    /// Recover rollup/index data
    #[clap(name = "recover")]
    Recover {
        #[clap(subcommand)]
        cmd: RecoverCommand,
    },
}

#[derive(Debug, Parser)]
#[clap(rename_all = "kebab-case")]
pub enum RecoverCommand {
    #[clap(name = "index")]
    Index {
        #[clap(short, long, default_value = "./index_meta_db")]
        meta_db_path: String,
        #[clap(long, default_value = "./index_state_db")]
        state_db_path: String,
        #[clap(short, long, default_value = "./index_doc_db")]
        doc_db_path: String,
        #[clap(short, long, default_value = "./keys")]
        key_root_path: String,
        #[clap(short, long, default_value = "./recover_index_temp")]
        recover_temp_path: String,
        #[clap(
            short,
            long,
            default_value = "0x0000000000000000000000000000000000000000"
        )]
        admin_addr: String,
        /// this is just for upgrade the node
        #[clap(long, default_value = "100000")]
        doc_id_start: i64,
        #[clap(short, long)]
        verbose: bool,
    },
    // TODO: support recover rollup
}
impl DB3Command {
    fn build_wallet(key_root_path: &str) -> std::result::Result<LocalWallet, DB3Error> {
        let config = KeyStoreConfig {
            key_root_path: key_root_path.to_string(),
        };
        let key_store = KeyStore::new(config);
        match key_store.has_key("evm") {
            true => {
                let data = key_store.get_key("evm")?;
                let data_ref: &[u8] = &data;
                let wallet = LocalWallet::from_bytes(data_ref)
                    .map_err(|e| DB3Error::RollupError(format!("{e}")))?;
                Ok(wallet)
            }
            false => {
                let mut rng = rand::thread_rng();
                let wallet = LocalWallet::new(&mut rng);
                let data = wallet.signer().to_bytes();
                key_store.write_key("evm", data.deref())?;
                Ok(wallet)
            }
        }
    }

    fn build_store_sdk(public_grpc_url: &str, key_root_path: &str) -> StoreSDKV2 {
        let wallet = Self::build_wallet(key_root_path).unwrap();
        let uri = public_grpc_url.parse::<Uri>().unwrap();
        let endpoint = match uri.scheme_str() == Some("https") {
            true => {
                let rpc_endpoint = Endpoint::new(public_grpc_url.to_string())
                    .unwrap()
                    .tls_config(ClientTlsConfig::new())
                    .unwrap();
                rpc_endpoint
            }
            false => {
                let rpc_endpoint = Endpoint::new(public_grpc_url.to_string()).unwrap();
                rpc_endpoint
            }
        };
        let channel = endpoint.connect_lazy();
        let node = Arc::new(StorageNodeV2Client::new(channel));
        StoreSDKV2::new(node, wallet)
    }

    pub async fn execute(self) {
        match self {
            DB3Command::Rollup {
                public_url,
                bind_host,
                listening_port,
                verbose,
                mutation_db_path,
                state_db_path,
                doc_db_path,
                block_interval,
                rollup_data_path,
                key_root_path,
                admin_addr,
                doc_id_start,
            } => {
                let log_level = if verbose {
                    LevelFilter::DEBUG
                } else {
                    LevelFilter::INFO
                };
                tracing_subscriber::fmt().with_max_level(log_level).init();
                info!("{ABOUT}");
                Self::start_rollup_grpc_service(
                    public_url.as_str(),
                    bind_host.as_str(),
                    listening_port,
                    mutation_db_path.as_str(),
                    state_db_path.as_str(),
                    doc_db_path.as_str(),
                    block_interval,
                    rollup_data_path.as_str(),
                    key_root_path.as_str(),
                    admin_addr.as_str(),
                    doc_id_start,
                )
                .await;
                let running = Arc::new(AtomicBool::new(true));
                let r = running.clone();
                ctrlc::set_handler(move || {
                    r.store(false, Ordering::SeqCst);
                })
                .expect("Error setting Ctrl-C handler");
                loop {
                    if running.load(Ordering::SeqCst) {
                        let ten_millis = Duration::from_millis(10);
                        thread::sleep(ten_millis);
                    } else {
                        info!("stop db3 store node...");
                        break;
                    }
                }
            }

            DB3Command::Index {
                public_url,
                bind_host,
                listening_port,
                meta_db_path,
                state_db_path,
                doc_db_path,
                key_root_path,
                db3_storage_grpc_url,
                verbose,
                admin_addr,
                doc_id_start,
            } => {
                let log_level = if verbose {
                    LevelFilter::DEBUG
                } else {
                    LevelFilter::INFO
                };

                tracing_subscriber::fmt().with_max_level(log_level).init();
                info!("{ABOUT}");
                let store_sdk =
                    Self::build_store_sdk(db3_storage_grpc_url.as_ref(), key_root_path.as_str());
                let system_store_config = SystemStoreConfig {
                    key_root_path: key_root_path.to_string(),
                    evm_wallet_key: "evm".to_string(),
                    ar_wallet_key: "ar".to_string(),
                };

                let state_config = StateStoreConfig {
                    db_path: state_db_path.to_string(),
                };
                let (update_sender, update_receiver) = tokio::sync::mpsc::channel::<()>(8);
                let state_store = Arc::new(StateStore::new(state_config).unwrap());
                let system_store = Arc::new(SystemStore::new(system_store_config, state_store));
                info!("Arweave address {}", system_store.get_ar_address().unwrap());
                info!("Evm address 0x{}", system_store.get_evm_address().unwrap());
                let system_impl = SystemImpl::new(
                    update_sender,
                    system_store.clone(),
                    SystemRole::DataIndexNode,
                    public_url.to_string(),
                    admin_addr.as_str(),
                )
                .unwrap();

                let doc_store_conf = DocStoreConfig {
                    db_root_path: doc_db_path,
                    in_memory_db_handle_limit: 16,
                };

                let db_store_config = DBStoreV2Config {
                    db_path: meta_db_path.to_string(),
                    db_store_cf_name: "db_store_cf".to_string(),
                    doc_store_cf_name: "doc_store_cf".to_string(),
                    collection_store_cf_name: "col_store_cf".to_string(),
                    index_store_cf_name: "idx_store_cf".to_string(),
                    doc_owner_store_cf_name: "doc_owner_store_cf".to_string(),
                    db_owner_store_cf_name: "db_owner_cf".to_string(),
                    scan_max_limit: 1000,
                    enable_doc_store: true,
                    doc_store_conf,
                    doc_start_id: doc_id_start,
                };

                let addr = format!("{bind_host}:{listening_port}");
                let db_store = DBStoreV2::new(db_store_config.clone()).unwrap();
                let indexer = IndexerNodeImpl::new(db_store.clone(), system_store).unwrap();
                let indexer_for_syncing = indexer.clone();
                if let Err(_e) = indexer.recover(&store_sdk).await {}
                indexer.subscribe_update(update_receiver).await;
                let listen = tokio::spawn(async move {
                    info!("start syncing data from storage node");
                    indexer_for_syncing.start(store_sdk).await.unwrap();
                });
                info!(
                    "start db3 indexer node on public {} and listen addr {}",
                    public_url, addr
                );
                let cors_layer = CorsLayer::new()
                    .allow_methods([Method::GET, Method::POST, Method::OPTIONS])
                    .allow_headers(Any)
                    .allow_origin(Any);
                Server::builder()
                    .accept_http1(true)
                    .layer(cors_layer)
                    .layer(tonic_web::GrpcWebLayer::new())
                    .add_service(IndexerNodeServer::new(indexer))
                    .add_service(SystemServer::new(system_impl))
                    .serve(addr.parse().unwrap())
                    .await
                    .unwrap();
                let (r1,) = tokio::join!(listen);
                r1.unwrap();
                info!("exit standalone indexer")
            }
            DB3Command::Recover { cmd } => match cmd {
                RecoverCommand::Index {
                    meta_db_path,
                    state_db_path,
                    doc_db_path,
                    key_root_path,
                    recover_temp_path,
                    admin_addr,
                    doc_id_start,
                    verbose,
                } => {
                    let log_level = if verbose {
                        LevelFilter::DEBUG
                    } else {
                        LevelFilter::INFO
                    };

                    tracing_subscriber::fmt().with_max_level(log_level).init();
                    info!("{ABOUT}");
                    let recover = Self::create_recover(
                        meta_db_path,
                        state_db_path,
                        doc_db_path,
                        key_root_path,
                        recover_temp_path,
                        admin_addr,
                        doc_id_start,
                        SystemRole::DataIndexNode,
                    )
                    .await;
                    info!("start recovering index node");
                    recover.recover_from_ar().await.unwrap();
                }
            },
        }
    }
    async fn create_recover(
        meta_db_path: String,
        state_db_path: String,
        doc_db_path: String,
        key_root_path: String,
        recover_temp_path: String,
        admin_addr: String,
        doc_id_start: i64,
        role: SystemRole,
    ) -> Recover {
        let system_store_config = SystemStoreConfig {
            key_root_path: key_root_path.to_string(),
            evm_wallet_key: "evm".to_string(),
            ar_wallet_key: "ar".to_string(),
        };

        let state_config = StateStoreConfig {
            db_path: state_db_path.to_string(),
        };
        let (update_sender, update_receiver) = tokio::sync::mpsc::channel::<()>(8);
        let state_store = Arc::new(StateStore::new(state_config).unwrap());
        let system_store = Arc::new(SystemStore::new(system_store_config, state_store));
        info!("Arweave address {}", system_store.get_ar_address().unwrap());
        info!("Evm address 0x{}", system_store.get_evm_address().unwrap());
        let doc_store_conf = DocStoreConfig {
            db_root_path: doc_db_path,
            in_memory_db_handle_limit: 16,
        };

        let db_store_config = DBStoreV2Config {
            db_path: meta_db_path.to_string(),
            db_store_cf_name: "db_store_cf".to_string(),
            doc_store_cf_name: "doc_store_cf".to_string(),
            collection_store_cf_name: "col_store_cf".to_string(),
            index_store_cf_name: "idx_store_cf".to_string(),
            doc_owner_store_cf_name: "doc_owner_store_cf".to_string(),
            db_owner_store_cf_name: "db_owner_cf".to_string(),
            scan_max_limit: 1000,
            enable_doc_store: true,
            doc_store_conf,
            doc_start_id: doc_id_start,
        };

        let db_store = DBStoreV2::new(db_store_config.clone()).unwrap();
        std::fs::create_dir_all(recover_temp_path.as_str()).unwrap();
        let recover_config = RecoverConfig {
            key_root_path: key_root_path.to_string(),
            temp_data_path: recover_temp_path.to_string(),
            enable_mutation_recover: false,
            role,
        };
        Recover::new(recover_config, db_store, system_store)
            .await
            .unwrap()
    }
    /// Start rollup grpc service
    async fn start_rollup_grpc_service(
        public_url: &str,
        bind_host: &str,
        listening_port: u16,
        mutation_db_path: &str,
        state_db_path: &str,
        doc_db_path: &str,
        block_interval: u64,
        rollup_data_path: &str,
        key_root_path: &str,
        admin_addr: &str,
        doc_start_id: i64,
    ) {
        let listen_addr = format!("{bind_host}:{listening_port}");
        let rollup_config = RollupExecutorConfig {
            temp_data_path: rollup_data_path.to_string(),
            key_root_path: key_root_path.to_string(),
        };

        let store_config = MutationStoreConfig {
            db_path: mutation_db_path.to_string(),
            block_store_cf_name: "block_store_cf".to_string(),
            tx_store_cf_name: "tx_store_cf".to_string(),
            rollup_store_cf_name: "rollup_store_cf".to_string(),
            gc_cf_name: "gc_store_cf".to_string(),
            message_max_buffer: 4 * 1024,
            scan_max_limit: 50,
            block_state_cf_name: "block_state_cf".to_string(),
        };

        let state_config = StateStoreConfig {
            db_path: state_db_path.to_string(),
        };
        let state_store = Arc::new(StateStore::new(state_config).unwrap());

        let system_store_config = SystemStoreConfig {
            key_root_path: key_root_path.to_string(),
            evm_wallet_key: "evm".to_string(),
            ar_wallet_key: "ar".to_string(),
        };

        let system_store = Arc::new(SystemStore::new(system_store_config, state_store.clone()));
        info!("Arweave address {}", system_store.get_ar_address().unwrap());
        info!(
            "Evm address 0x{}",
            hex::encode(system_store.get_evm_address().unwrap())
        );
        let db_store_config = DBStoreV2Config {
            db_path: doc_db_path.to_string(),
            db_store_cf_name: "db_store_cf".to_string(),
            doc_store_cf_name: "doc_store_cf".to_string(),
            collection_store_cf_name: "col_store_cf".to_string(),
            index_store_cf_name: "idx_store_cf".to_string(),
            doc_owner_store_cf_name: "doc_owner_store_cf".to_string(),
            db_owner_store_cf_name: "db_owner_cf".to_string(),
            scan_max_limit: 1000,
            enable_doc_store: false,
            doc_store_conf: DocStoreConfig::default(),
            doc_start_id,
        };
        let (update_sender, update_receiver) = tokio::sync::mpsc::channel::<()>(8);
        let (sender, receiver) = tokio::sync::mpsc::channel::<(
            DB3Address,
            SubscriptionV2,
            Sender<std::result::Result<EventMessageV2, Status>>,
        )>(1024);

        let config = StorageNodeV2Config {
            store_config,
            rollup_config,
            db_store_config,
            block_interval,
        };
        let storage_node =
            StorageNodeV2Impl::new(config, system_store.clone(), state_store.clone(), sender)
                .await
                .unwrap();
        info!(
            "start db3 store node on public addr {} and listen_addr {}",
            public_url, listen_addr
        );
        std::fs::create_dir_all(rollup_data_path).unwrap();
        storage_node.recover().unwrap();
        let system_impl = SystemImpl::new(
            update_sender,
            system_store.clone(),
            SystemRole::DataRollupNode,
            public_url.to_string(),
            admin_addr,
        )
        .unwrap();
        storage_node
            .keep_subscription(receiver, update_receiver)
            .await
            .unwrap();
        storage_node.start_bg_task().await;
        let cors_layer = CorsLayer::new()
            .allow_methods([Method::GET, Method::POST, Method::OPTIONS])
            .allow_headers(Any)
            .allow_origin(Any);
        Server::builder()
            .accept_http1(true)
            .layer(cors_layer)
            .layer(tonic_web::GrpcWebLayer::new())
            .add_service(StorageNodeV2Server::new(storage_node))
            .add_service(SystemServer::new(system_impl))
            .serve(listen_addr.parse().unwrap())
            .await
            .unwrap();
    }
}<|MERGE_RESOLUTION|>--- conflicted
+++ resolved
@@ -16,10 +16,7 @@
 //
 
 use crate::indexer_impl::IndexerNodeImpl;
-<<<<<<< HEAD
-=======
 use crate::recover::{Recover, RecoverConfig};
->>>>>>> c0fd30be
 use crate::rollup_executor::RollupExecutorConfig;
 use crate::storage_node_light_impl::{StorageNodeV2Config, StorageNodeV2Impl};
 use crate::system_impl::SystemImpl;
@@ -53,7 +50,7 @@
 use tonic::transport::{ClientTlsConfig, Endpoint, Server};
 use tonic::Status;
 use tower_http::cors::{Any, CorsLayer};
-use tracing::{error, info};
+use tracing::info;
 use tracing_subscriber::filter::LevelFilter;
 
 const ABOUT: &str = "
@@ -421,7 +418,7 @@
         doc_db_path: String,
         key_root_path: String,
         recover_temp_path: String,
-        admin_addr: String,
+        _admin_addr: String,
         doc_id_start: i64,
         role: SystemRole,
     ) -> Recover {
@@ -434,7 +431,6 @@
         let state_config = StateStoreConfig {
             db_path: state_db_path.to_string(),
         };
-        let (update_sender, update_receiver) = tokio::sync::mpsc::channel::<()>(8);
         let state_store = Arc::new(StateStore::new(state_config).unwrap());
         let system_store = Arc::new(SystemStore::new(system_store_config, state_store));
         info!("Arweave address {}", system_store.get_ar_address().unwrap());
