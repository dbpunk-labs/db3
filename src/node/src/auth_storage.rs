//
// auth_storage.rs
// Copyright (C) 2022 db3.network Author imotai <codego.me@gmail.com>
//
// Licensed under the Apache License, Version 2.0 (the "License");
// you may not use this file except in compliance with the License.
// You may obtain a copy of the License at
//
//    http://www.apache.org/licenses/LICENSE-2.0
//
// Unless required by applicable law or agreed to in writing, software
// distributed under the License is distributed on an "AS IS" BASIS,
// WITHOUT WARRANTIES OR CONDITIONS OF ANY KIND, either express or implied.
// See the License for the specific language governing permissions and
// limitations under the License.
//

use db3_crypto::id::{BillId, CollectionId, DbId, DocumentId};
use db3_crypto::{db3_address::DB3Address, id::TxId};
use db3_error::Result;
use db3_proto::db3_account_proto::Account;
use db3_proto::db3_bill_proto::{Bill, BillType};
use db3_proto::db3_database_proto::{Database, Document, StructuredQuery};
use db3_proto::db3_mutation_proto::DatabaseMutation;
use db3_proto::db3_session_proto::QuerySessionInfo;
use db3_storage::account_store::AccountStore;
use db3_storage::bill_store::BillStore;
use db3_storage::commit_store::CommitStore;
use db3_storage::db_store::DbStore;
use db3_types::cost;
use db3_types::cost::DbStoreOp;
use hex;
use merkdb::proofs::{Node, Op as ProofOp};
use merkdb::Merk;
use prost::Message;
use std::boxed::Box;
use std::pin::Pin;
use std::sync::atomic::AtomicU64;
use std::sync::Arc;
use tracing::info;

pub const HASH_LENGTH: usize = 32;
pub type Hash = [u8; HASH_LENGTH];

pub struct NetworkState {
    pub total_storage_bytes: Arc<AtomicU64>,
    pub total_mutation_count: Arc<AtomicU64>,
    pub total_session_count: Arc<AtomicU64>,
    pub total_database_count: Arc<AtomicU64>,
    pub total_collection_count: Arc<AtomicU64>,
    pub total_index_count: Arc<AtomicU64>,
    pub total_document_count: Arc<AtomicU64>,
    pub total_account_count: Arc<AtomicU64>,
}

// the block state for db3
#[derive(Debug, Clone)]
pub struct BlockState {
    pub block_height: i64,
    pub abci_hash: Hash,
    pub tx_counter: u16,
    pub block_time: u64,
}

impl BlockState {
    pub fn reset(&mut self) {
        self.block_height = 0;
        self.abci_hash = [0; 32];
        self.block_time = 0;
        self.tx_counter = 0;
    }
}

impl BlockState {
    fn new() -> Self {
        Self {
            block_height: 0,
            abci_hash: [0; HASH_LENGTH],
            block_time: 0,
            tx_counter: 0,
        }
    }
}

// bill store, data store and account store
pub struct AuthStorage {
    last_block_state: BlockState,
    current_block_state: BlockState,
    db: Pin<Box<Merk>>,
    network_state: Arc<NetworkState>, //TODO add chain id and chain role
}

impl AuthStorage {
    pub fn new(merk: Merk) -> Self {
        Self {
            last_block_state: BlockState::new(),
            current_block_state: BlockState::new(),
            db: Box::pin(merk),
            network_state: Arc::new(NetworkState {
                total_storage_bytes: Arc::new(AtomicU64::new(0)),
                total_mutation_count: Arc::new(AtomicU64::new(0)),
                total_session_count: Arc::new(AtomicU64::new(0)),
                total_database_count: Arc::new(AtomicU64::new(0)),
                total_collection_count: Arc::new(AtomicU64::new(0)),
                total_index_count: Arc::new(AtomicU64::new(0)),
                total_document_count: Arc::new(AtomicU64::new(0)),
                total_account_count: Arc::new(AtomicU64::new(0)),
            }),
        }
    }

    pub fn get_state(&self) -> Arc<NetworkState> {
        self.network_state.clone()
    }

    pub fn init(&mut self) -> Result<()> {
        if let Ok(Some(height)) = self.get_latest_height() {
            self.last_block_state.block_height = height as i64;
            self.last_block_state.abci_hash = self.db.root_hash().clone();
            info!(
                "recover state with height {} and hash {}",
                height,
                hex::encode_upper(self.last_block_state.abci_hash)
            );
        } else {
            info!("a new node started");
        }
        Ok(())
    }

    pub fn get_latest_height(&self) -> Result<Option<u64>> {
        CommitStore::get_applied_height(self.db.as_ref())
    }

    #[inline]
    pub fn get_last_block_state(&self) -> &BlockState {
        &self.last_block_state
    }

    pub fn get_account(&self, addr: &DB3Address) -> Result<Option<Account>> {
        AccountStore::get_account(self.db.as_ref(), addr)
    }

    pub fn get_database(&self, id: &DbId) -> Result<Option<Database>> {
        DbStore::get_database(self.db.as_ref(), id)
    }

    pub fn get_documents(&self, id: &CollectionId) -> Result<Vec<Document>> {
        // TODO(chanjing): support get documents with limit
        DbStore::get_documents(self.db.as_ref(), id, None)
    }
    pub fn get_document(&self, id: &DocumentId) -> Result<Option<Document>> {
        DbStore::get_document(self.db.as_ref(), id)
    }
    pub fn run_query(&self, db_id: &DbId, query: &StructuredQuery) -> Result<Vec<Document>> {
        DbStore::run_query(self.db.as_ref(), db_id, query)
    }
    pub fn get_bills(&self, height: u64) -> Result<Vec<Bill>> {
        let proofs_ops = BillStore::get_block_bills(self.db.as_ref(), height)?;
        let mut bills: Vec<Bill> = Vec::new();
        for op in proofs_ops {
            match op {
                ProofOp::Push(Node::KV(_, v)) => {
                    if let Ok(b) = Bill::decode(v.as_ref()) {
                        bills.push(b);
                    }
                }
                _ => {}
            }
        }
        Ok(bills)
    }

    pub fn begin_block(&mut self, height: u64, time: u64) {
        self.current_block_state.block_time = time;
        self.current_block_state.block_height = height as i64;
        self.current_block_state.tx_counter = 0;
    }

    pub fn apply_query_session(
        &mut self,
        addr: &DB3Address,
        query_addr: &DB3Address,
        tx_id: &TxId,
        query_session_info: &QuerySessionInfo,
    ) -> Result<u64> {
        let mut account = match AccountStore::get_account(self.db.as_ref(), addr)? {
            Some(account) => Ok(account),
            None => {
                //TODO remove the action for adding a new user
                let db: Pin<&mut Merk> = Pin::as_mut(&mut self.db);
                self.network_state
                    .total_account_count
                    .fetch_add(1, std::sync::atomic::Ordering::Relaxed);

                AccountStore::new_account(db, addr)
            }
        }?;
        self.current_block_state.tx_counter = self.current_block_state.tx_counter + 1;
        let gas_fee = cost::estimate_query_session_gas(query_session_info);
        if account.credits >= gas_fee {
            account.credits = account.credits - gas_fee;
            account.bills = account.bills + gas_fee;
            account.total_session_count += 1;
            let db: Pin<&mut Merk> = Pin::as_mut(&mut self.db);
            AccountStore::update_account(db, addr, &account)?;
        } else {
            // TODO throw out of gas error
            account.credits = 0;
            account.bills = account.bills + gas_fee;
            account.total_session_count += 1;
            let db: Pin<&mut Merk> = Pin::as_mut(&mut self.db);
            AccountStore::update_account(db, addr, &account)?;
        }

        let bill_id = BillId::new(
            self.current_block_state.block_height as u64,
            self.current_block_state.tx_counter as u16,
        )?;

        let bill = Bill {
            gas_fee,
            block_id: self.current_block_state.block_height as u64,
            bill_type: BillType::BillForQuery.into(),
            time: self.current_block_state.block_time,
            tx_id: tx_id.as_ref().to_vec(),
            owner: addr.to_vec(),
            to: query_addr.to_vec(),
        };
        self.network_state
            .total_session_count
            .fetch_add(1, std::sync::atomic::Ordering::Relaxed);
        let db: Pin<&mut Merk> = Pin::as_mut(&mut self.db);
        BillStore::apply(db, &bill_id, &bill)?;
        Ok(gas_fee)
    }

    fn update_metric(&self, ops: &DbStoreOp) {
        match ops {
            DbStoreOp::DbOp {
                create_db_ops,
                create_collection_ops,
                create_index_ops,
                data_in_bytes,
            } => {
                self.network_state
                    .total_database_count
                    .fetch_add(*create_db_ops, std::sync::atomic::Ordering::Relaxed);
                self.network_state
                    .total_storage_bytes
                    .fetch_add(*data_in_bytes, std::sync::atomic::Ordering::Relaxed);
                self.network_state
                    .total_collection_count
                    .fetch_add(*create_collection_ops, std::sync::atomic::Ordering::Relaxed);
                self.network_state
                    .total_index_count
                    .fetch_add(*create_index_ops, std::sync::atomic::Ordering::Relaxed);
            }
            DbStoreOp::DocOp {
                add_doc_ops,
                del_doc_ops,
                data_in_bytes,
                ..
            } => {
                self.network_state
                    .total_document_count
                    .fetch_add(*add_doc_ops, std::sync::atomic::Ordering::Relaxed);
                self.network_state
                    .total_storage_bytes
                    .fetch_add(*data_in_bytes, std::sync::atomic::Ordering::Relaxed);
                self.network_state
                    .total_document_count
                    .fetch_sub(*del_doc_ops, std::sync::atomic::Ordering::Relaxed);
            }
        }
        self.network_state
            .total_mutation_count
            .fetch_add(1, std::sync::atomic::Ordering::Relaxed);
    }

    pub fn apply_database(
        &mut self,
        sender: &DB3Address,
        nonce: u64,
        tx: &TxId,
        mutation: &DatabaseMutation,
    ) -> Result<u64> {
        //
        let mut account = match AccountStore::get_account(self.db.as_ref(), sender)? {
            Some(account) => Ok(account),
            None => {
                //TODO remove the action for adding a new user
                let db: Pin<&mut Merk> = Pin::as_mut(&mut self.db);
                self.network_state
                    .total_account_count
                    .fetch_add(1, std::sync::atomic::Ordering::Relaxed);
                AccountStore::new_account(db, sender)
            }
        }?;

        //TODO make sure the account has enough credits
        let db: Pin<&mut Merk> = Pin::as_mut(&mut self.db);
        self.current_block_state.tx_counter += 1;
        let ops = DbStore::apply_mutation(
            db,
            sender,
            nonce,
            tx,
            mutation,
            self.current_block_state.block_height as u64,
            self.current_block_state.tx_counter.into(),
        )?;
        self.update_metric(&ops);
        let gas_fee = cost::estimate_gas(&ops);
<<<<<<< HEAD
        let old_credits = account.credits.unwrap();
        let new_credits = gas::gas_consume(&old_credits, &gas_fee);
        match new_credits {
            Ok(credits) => {
                account.credits = Some(credits);
                let new_bills = gas::gas_add(&account.bills.unwrap(), &gas_fee);
                account.bills = Some(new_bills);
                account.total_mutation_count += 1;
                account.total_storage_in_bytes += ops.get_data_size();
                println!(
                    "account.total_mutation_count {}",
                    account.total_mutation_count
                );
                let db: Pin<&mut Merk> = Pin::as_mut(&mut self.db);
                AccountStore::update_account(db, sender, &account)?;
            }
            Err(_) => {
                //TODO throw out of gas error
                account.credits = Some(Units {
                    utype: UnitType::Db3.into(),
                    amount: 0,
                });
                let new_bills = gas::gas_add(&account.bills.unwrap(), &gas_fee);
                account.bills = Some(new_bills);
                account.total_mutation_count += 1;
                println!(
                    "account.total_mutation_count {}",
                    account.total_mutation_count
                );
                account.total_storage_in_bytes += ops.get_data_size();
                let db: Pin<&mut Merk> = Pin::as_mut(&mut self.db);
                AccountStore::update_account(db, sender, &account)?;
            }
=======
        if account.credits >= gas_fee {
            account.credits = account.credits - gas_fee;
            account.bills = account.bills + gas_fee;
            account.total_mutation_count += 1;
            account.total_storage_in_bytes += ops.get_data_size();
            let db: Pin<&mut Merk> = Pin::as_mut(&mut self.db);
            AccountStore::update_account(db, sender, &account)?;
        } else {
            // TODO throw out of gas error
            account.credits = 0;
            account.bills = account.bills + gas_fee;
            account.total_mutation_count += 1;
            account.total_storage_in_bytes += ops.get_data_size();
            let db: Pin<&mut Merk> = Pin::as_mut(&mut self.db);
            AccountStore::update_account(db, sender, &account)?;
>>>>>>> bd3d80f1
        }

        let bill_id = BillId::new(
            self.current_block_state.block_height as u64,
            self.current_block_state.tx_counter as u16,
        )?;

        let bill = Bill {
            gas_fee,
            block_id: self.current_block_state.block_height as u64,
            bill_type: BillType::BillForMutation.into(),
            time: self.current_block_state.block_time,
            tx_id: tx.as_ref().to_vec(),
            owner: sender.to_vec(),
            to: vec![],
        };
        let db: Pin<&mut Merk> = Pin::as_mut(&mut self.db);
        BillStore::apply(db, &bill_id, &bill)?;
        Ok(gas_fee)
    }

    /// return the root hash
    pub fn commit(&mut self) -> Result<Hash> {
        let db: Pin<&mut Merk> = Pin::as_mut(&mut self.db);
        CommitStore::apply(db, self.current_block_state.block_height as u64)?;
        let hash = self.db.root_hash().clone();
        self.current_block_state.abci_hash = hash.clone();
        self.last_block_state = self.current_block_state.clone();
        self.current_block_state.reset();
        Ok(hash)
    }

    pub fn root_hash(&self) -> Hash {
        self.last_block_state.abci_hash.clone()
    }
}

#[cfg(test)]
mod tests {
    #[test]
    fn it_works() {}
}<|MERGE_RESOLUTION|>--- conflicted
+++ resolved
@@ -312,41 +312,6 @@
         )?;
         self.update_metric(&ops);
         let gas_fee = cost::estimate_gas(&ops);
-<<<<<<< HEAD
-        let old_credits = account.credits.unwrap();
-        let new_credits = gas::gas_consume(&old_credits, &gas_fee);
-        match new_credits {
-            Ok(credits) => {
-                account.credits = Some(credits);
-                let new_bills = gas::gas_add(&account.bills.unwrap(), &gas_fee);
-                account.bills = Some(new_bills);
-                account.total_mutation_count += 1;
-                account.total_storage_in_bytes += ops.get_data_size();
-                println!(
-                    "account.total_mutation_count {}",
-                    account.total_mutation_count
-                );
-                let db: Pin<&mut Merk> = Pin::as_mut(&mut self.db);
-                AccountStore::update_account(db, sender, &account)?;
-            }
-            Err(_) => {
-                //TODO throw out of gas error
-                account.credits = Some(Units {
-                    utype: UnitType::Db3.into(),
-                    amount: 0,
-                });
-                let new_bills = gas::gas_add(&account.bills.unwrap(), &gas_fee);
-                account.bills = Some(new_bills);
-                account.total_mutation_count += 1;
-                println!(
-                    "account.total_mutation_count {}",
-                    account.total_mutation_count
-                );
-                account.total_storage_in_bytes += ops.get_data_size();
-                let db: Pin<&mut Merk> = Pin::as_mut(&mut self.db);
-                AccountStore::update_account(db, sender, &account)?;
-            }
-=======
         if account.credits >= gas_fee {
             account.credits = account.credits - gas_fee;
             account.bills = account.bills + gas_fee;
@@ -362,7 +327,6 @@
             account.total_storage_in_bytes += ops.get_data_size();
             let db: Pin<&mut Merk> = Pin::as_mut(&mut self.db);
             AccountStore::update_account(db, sender, &account)?;
->>>>>>> bd3d80f1
         }
 
         let bill_id = BillId::new(
