--- conflicted
+++ resolved
@@ -29,20 +29,17 @@
     storage_node_server::StorageNode, ExtraItem, GetCollectionOfDatabaseRequest,
     GetCollectionOfDatabaseResponse, GetDatabaseOfOwnerRequest, GetDatabaseOfOwnerResponse,
     GetMutationBodyRequest, GetMutationBodyResponse, GetMutationHeaderRequest,
-<<<<<<< HEAD
     GetMutationHeaderResponse, GetNonceRequest, GetNonceResponse, ScanGcRecordRequest,
     ScanGcRecordResponse, ScanMutationHeaderRequest, ScanMutationHeaderResponse,
     ScanRollupRecordRequest, ScanRollupRecordResponse, SendMutationRequest, SendMutationResponse,
-=======
-    GetMutationHeaderResponse, GetNonceRequest, GetNonceResponse, ScanMutationHeaderRequest,
-    ScanMutationHeaderResponse, ScanRollupRecordRequest, ScanRollupRecordResponse,
-    SendMutationRequest, SendMutationResponse, SubscribeRequest,
+    SubscribeRequest,
 };
+
 use db3_proto::db3_storage_proto::{
     BlockEvent as BlockEventV2, EventMessage as EventMessageV2, EventType as EventTypeV2,
     Subscription as SubscriptionV2,
->>>>>>> 98987d6e
 };
+
 use db3_storage::db_store_v2::{DBStoreV2, DBStoreV2Config};
 use db3_storage::mutation_store::{MutationStore, MutationStoreConfig};
 use db3_storage::state_store::{StateStore, StateStoreConfig};
@@ -258,7 +255,6 @@
 
 #[tonic::async_trait]
 impl StorageNode for StorageNodeV2Impl {
-<<<<<<< HEAD
     async fn scan_gc_record(
         &self,
         request: Request<ScanGcRecordRequest>,
@@ -271,7 +267,6 @@
         Ok(Response::new(ScanGcRecordResponse { records }))
     }
 
-=======
     type SubscribeStream = ReceiverStream<std::result::Result<EventMessageV2, Status>>;
     /// add subscription to the light node
     async fn subscribe(
@@ -300,7 +295,7 @@
             .map_err(|e| Status::internal(format!("fail to add subscriber for {e}")))?;
         Ok(Response::new(ReceiverStream::new(msg_receiver)))
     }
->>>>>>> 98987d6e
+
     async fn get_collection_of_database(
         &self,
         request: Request<GetCollectionOfDatabaseRequest>,
