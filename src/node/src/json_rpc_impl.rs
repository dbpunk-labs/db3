--- conflicted
+++ resolved
@@ -17,7 +17,6 @@
 use super::context::Context;
 use super::hash_util;
 use super::json_rpc;
-use super::node_context::NodeContext;
 use actix_web::{web, Error, HttpResponse};
 use bytes::Bytes;
 use db3_proto::db3_base_proto::Units;
@@ -31,14 +30,8 @@
 use std::str::FromStr;
 use subtle_encoding::base64;
 use tendermint::Hash as TMHash;
-<<<<<<< HEAD
-use tendermint_rpc::{Client, HttpClient, Id, Paging};
-
-type ArcNodeContext = Arc<Mutex<Pin<Box<NodeContext>>>>;
-=======
 use tendermint_rpc::{Client, Id, Paging};
 use tracing::debug;
->>>>>>> 0ecf103d
 fn bills_to_value(bills: &Vec<Bill>) -> Value {
     let mut new_bills: Vec<Value> = Vec::new();
     for bill in bills {
@@ -61,15 +54,6 @@
     Value::Array(new_bills)
 }
 
-<<<<<<< HEAD
-#[derive(Clone)]
-pub struct Context {
-    pub node_ctx: ArcNodeContext,
-    pub client: HttpClient,
-}
-
-=======
->>>>>>> 0ecf103d
 #[derive(Debug, Deserialize, Serialize, Clone)]
 pub struct Wrapper<R> {
     /// JSON-RPC version
@@ -296,8 +280,8 @@
     } else {
         if let Value::String(s) = &params[0] {
             if let Ok(addr) = AccountAddress::from_str(s.as_str()) {
-                let account = match context.node_ctx.lock() {
-                    Ok(mut ctx) => ctx.get_auth_store().get_account(&addr),
+                let account = match context.node_store.lock() {
+                    Ok(mut store) => store.get_auth_store().get_account(&addr),
                     _ => todo!(),
                 }
                 .map_err(|_| json_rpc::ErrorData::new(-32601, "fail to get account"))?;
@@ -400,9 +384,9 @@
         Err(json_rpc::ErrorData::new(-32601, err))
     } else {
         if let Value::Number(n) = &params[0] {
-            match context.node_ctx.lock() {
-                Ok(mut ctx) => {
-                    if let Ok(bills) = ctx.get_auth_store().get_bills(n.as_u64().unwrap(), 1, 100) {
+            match context.node_store.lock() {
+                Ok(mut store) => {
+                    if let Ok(bills) = store.get_auth_store().get_bills(n.as_u64().unwrap(), 1, 100) {
                         let value = bills_to_value(&bills);
                         return Ok(ResponseWrapper::Internal(json_rpc::Response {
                             jsonrpc: String::from(json_rpc::JSONRPC_VERSION),
