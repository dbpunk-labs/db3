//
//
// main.rs
// Copyright (C) 2022 db3.network Author imotai <codego.me@gmail.com>
//
// Licensed under the Apache License, Version 2.0 (the "License");
// you may not use this file except in compliance with the License.
// You may obtain a copy of the License at
//
//    http://www.apache.org/licenses/LICENSE-2.0
//
// Unless required by applicable law or agreed to in writing, software
// distributed under the License is distributed on an "AS IS" BASIS,
// WITHOUT WARRANTIES OR CONDITIONS OF ANY KIND, either express or implied.
// See the License for the specific language governing permissions and
// limitations under the License.
//
//
//
use shadow_rs::shadow;
shadow!(build);
use actix_cors::Cors;
use actix_web::{rt, web, App, HttpServer};
use clap::{Parser, Subcommand};
use db3_crypto::signer::Db3Signer;
use db3_node::abci_impl::{AbciImpl, NodeState};
use db3_node::auth_storage::AuthStorage;
use db3_node::context::Context;
use db3_node::json_rpc_impl;
use db3_node::storage_node_impl::StorageNodeImpl;
use db3_proto::db3_node_proto::storage_node_client::StorageNodeClient;
use db3_proto::db3_node_proto::storage_node_server::StorageNodeServer;
use db3_sdk::mutation_sdk::MutationSDK;
use db3_sdk::store_sdk::StoreSDK;
use http::Uri;
use merk::Merk;
use std::io::stdout;
use std::io::Write;
use std::io::{self, BufRead};
use std::pin::Pin;
use std::sync::atomic::{AtomicBool, Ordering};
use std::sync::Arc;
use std::sync::Mutex;
use std::thread;
use std::thread::JoinHandle;
use std::time::Duration;
use tendermint_abci::ServerBuilder;
use tendermint_rpc::HttpClient;
use tonic::transport::{ClientTlsConfig, Endpoint, Server};
use tracing::{info, warn};
use tracing_subscriber::filter::LevelFilter;

const ABOUT: &str = "
██████╗ ██████╗ ██████╗ 
██╔══██╗██╔══██╗╚════██╗
██║  ██║██████╔╝ █████╔╝
██║  ██║██╔══██╗ ╚═══██╗
██████╔╝██████╔╝██████╔╝
╚═════╝ ╚═════╝ ╚═════╝ 
@db3.network🚀🚀🚀";

#[derive(Debug, Parser)]
#[clap(name = "db3")]
#[clap(about = ABOUT, long_about = None)]
struct Cli {
    #[clap(subcommand)]
    command: Commands,
}

#[derive(Debug, Subcommand)]
enum Commands {
    /// Start a interactive shell
    #[clap()]
    Shell {
        /// the url of db3 grpc api
        #[clap(long, default_value = "http://127.0.0.1:26659")]
        public_grpc_url: String,
    },

    /// Start DB3 node server
    #[clap()]
    Node {
        /// Bind the gprc server to this .
        #[clap(long, default_value = "127.0.0.1")]
        public_host: String,
        /// The port of grpc api
        #[clap(long, default_value = "26659")]
        public_grpc_port: u16,
        #[clap(long, default_value = "26670")]
        public_json_rpc_port: u16,
        /// Bind the abci server to this port.
        #[clap(long, default_value = "26658")]
        abci_port: u16,
        /// The porf of tendemint
        #[clap(long, default_value = "26657")]
        tm_port: u16,
        /// The default server read buffer size, in bytes, for each incoming client
        /// connection.
        #[clap(short, long, default_value = "1048576")]
        read_buf_size: usize,
        /// Increase output logging verbosity to DEBUG level.
        #[clap(short, long)]
        verbose: bool,
        /// Suppress all output logging (overrides --verbose).
        #[clap(short, long)]
        quiet: bool,
        #[clap(short, long, default_value = "./db")]
        db_path: String,
        /// disable grpc-web
        #[clap(long, default_value = "false")]
        disable_grpc_web: bool,
    },

    /// Get the version of DB3
    #[clap()]
    Version {},
}

///
/// Start ABCI Service for tendermint and only local process can connect to this service
///
fn start_abci_service(
    abci_port: u16,
    read_buf_size: usize,
    store: Arc<Mutex<Pin<Box<AuthStorage>>>>,
) -> (Arc<NodeState>, JoinHandle<()>) {
    let addr = format!("{}:{}", "127.0.0.1", abci_port);
    let abci_impl = AbciImpl::new(store);
    let node_state = abci_impl.get_node_state().clone();
    let handler = thread::spawn(move || {
        let server = ServerBuilder::new(read_buf_size).bind(addr, abci_impl);
        match server {
            Ok(s) => {
                if let Err(e) = s.listen() {
                    warn!("fail to listen addr for error {}", e);
                }
            }
            Err(e) => {
                warn!("fail to bind addr for error {}", e);
            }
        }
    });
    (node_state, handler)
}

/// Start GRPC Service
async fn start_grpc_service(
    public_host: &str,
    public_grpc_port: u16,
    disable_grpc_web: bool,
    context: Context,
) {
    let addr = format!("{}:{}", public_host, public_grpc_port);
    let storage_node = StorageNodeImpl::new(context);
    info!("start db3 storage node on public addr {}", addr);
    if disable_grpc_web {
        Server::builder()
            .add_service(StorageNodeServer::new(storage_node))
            .serve(addr.parse().unwrap())
            .await
            .unwrap();
    } else {
        let config = tonic_web::config().allow_all_origins();
        let service = config.enable(StorageNodeServer::new(storage_node));
        Server::builder()
            .accept_http1(true)
            .add_service(service)
            .serve(addr.parse().unwrap())
            .await
            .unwrap();
    }
}

///
/// Start JSON RPC Service
///
fn start_json_rpc_service(
    public_host: &str,
    public_json_rpc_port: u16,
    context: Context,
) -> JoinHandle<()> {
    let local_public_host = public_host.to_string();
    let addr = format!("{}:{}", local_public_host, public_json_rpc_port);
    info!("start json rpc server with addr {}", addr.as_str());
    let handler = thread::spawn(move || {
        rt::System::new()
            .block_on(async {
                HttpServer::new(move || {
                    let cors = Cors::default()
                        .allow_any_origin()
                        .allow_any_method()
                        .allow_any_header()
                        .max_age(3600);
                    App::new()
                        .app_data(web::Data::new(context.clone()))
                        .wrap(cors)
                        .service(
                            web::resource("/").route(web::post().to(json_rpc_impl::rpc_router)),
                        )
                })
                .disable_signals()
                .bind((local_public_host, public_json_rpc_port))
                .unwrap()
                .run()
                .await
            })
            .unwrap();
    });
    handler
}

async fn start_node(cmd: Commands) {
    if let Commands::Node {
        public_host,
        public_grpc_port,
        public_json_rpc_port,
        abci_port,
        tm_port,
        read_buf_size,
        verbose,
        quiet,
        db_path,
        disable_grpc_web,
    } = cmd
    {
        let log_level = if quiet {
            LevelFilter::OFF
        } else if verbose {
            LevelFilter::DEBUG
        } else {
            LevelFilter::INFO
        };
        tracing_subscriber::fmt().with_max_level(log_level).init();
        info!("{}", ABOUT);
        let merk = Merk::open(&db_path).unwrap();
        let store = Arc::new(Mutex::new(Box::pin(AuthStorage::new(merk))));
        match store.lock() {
            Ok(mut s) => {
                s.init().unwrap();
            }
            _ => todo!(),
        }
        //TODO recover storage
        let store_for_abci = store.clone();
        let (_node_state, abci_handler) =
            start_abci_service(abci_port, read_buf_size, store_for_abci);
        let tm_addr = format!("http://127.0.0.1:{}", tm_port);
        info!("db3 json rpc server will connect to tendermint {}", tm_addr);
        let client = HttpClient::new(tm_addr.as_str()).unwrap();
        let context = Context {
            store: store.clone(),
            client,
        };
<<<<<<< HEAD
        start_json_rpc_service(&public_host, public_json_rpc_port, context);
        let addr = format!("{}:{}", public_host, public_grpc_port);
        let storage_node = StorageNodeImpl::new(store);
        info!("start db3 storage node on public addr {}", addr);
        if disable_grpc_web {
            Server::builder()
                .add_service(StorageNodeServer::new(storage_node))
                .serve(addr.parse().unwrap())
                .await
                .unwrap();
        } else {
            //TODO use flag to config theses options
            let config = tonic_web::config().allow_all_origins();
            let service = config.enable(StorageNodeServer::new(storage_node));
            Server::builder()
                .accept_http1(true)
                .add_service(service)
                .serve(addr.parse().unwrap())
                .await
                .unwrap();
=======
        let json_rpc_handler =
            start_json_rpc_service(&public_host, public_json_rpc_port, context.clone());
        start_grpc_service(&public_host, public_grpc_port, disable_grpc_web, context).await;
        let running = Arc::new(AtomicBool::new(true));
        let r = running.clone();
        ctrlc::set_handler(move || {
            r.store(false, Ordering::SeqCst);
        })
        .expect("Error setting Ctrl-C handler");
        loop {
            if running.load(Ordering::SeqCst) {
                let ten_millis = Duration::from_millis(10);
                thread::sleep(ten_millis);
            } else {
                info!("stop db3...");
                abci_handler.join().unwrap();
                json_rpc_handler.join().unwrap();
                break;
            }
>>>>>>> 0ecf103d
        }
    }
}

async fn start_shell(cmd: Commands) {
    if let Commands::Shell { public_grpc_url } = cmd {
        println!("{}", ABOUT);
        // broadcast client
        let uri = public_grpc_url.parse::<Uri>().unwrap();
        let endpoint = match uri.scheme_str() == Some("https") {
            true => {
                let rpc_endpoint = Endpoint::new(public_grpc_url)
                    .unwrap()
                    .tls_config(ClientTlsConfig::new())
                    .unwrap();
                rpc_endpoint
            }
            false => {
                let rpc_endpoint = Endpoint::new(public_grpc_url).unwrap();
                rpc_endpoint
            }
        };
        let channel = endpoint.connect_lazy();
        let client = Arc::new(StorageNodeClient::new(channel));
        let kp = db3_cmd::get_key_pair(true).unwrap();
        let signer = Db3Signer::new(kp);
        let sdk = MutationSDK::new(client.clone(), signer);
        let kp = db3_cmd::get_key_pair(false).unwrap();
        let signer = Db3Signer::new(kp);
        let mut store_sdk = StoreSDK::new(client, signer);
        print!(">");
        stdout().flush().unwrap();
        let stdin = io::stdin();
        for line in stdin.lock().lines() {
            match line {
                Err(_) => {
                    return;
                }
                Ok(s) => {
                    db3_cmd::process_cmd(&sdk, &mut store_sdk, s.as_str()).await;
                    print!(">");
                    stdout().flush().unwrap();
                }
            }
        }
    }
}

#[tokio::main]
async fn main() {
    let args = Cli::parse();
    match args.command {
        Commands::Shell { .. } => start_shell(args.command).await,
        Commands::Node { .. } => start_node(args.command).await,
        Commands::Version { .. } => {
            if shadow_rs::tag().len() > 0 {
                println!("version:{}", shadow_rs::tag());
            } else {
                println!(
                    "warning: a development version being used in branch {}",
                    shadow_rs::branch()
                );
            }
            println!("commit:{}", build::SHORT_COMMIT);
        }
    }
}<|MERGE_RESOLUTION|>--- conflicted
+++ resolved
@@ -251,28 +251,6 @@
             store: store.clone(),
             client,
         };
-<<<<<<< HEAD
-        start_json_rpc_service(&public_host, public_json_rpc_port, context);
-        let addr = format!("{}:{}", public_host, public_grpc_port);
-        let storage_node = StorageNodeImpl::new(store);
-        info!("start db3 storage node on public addr {}", addr);
-        if disable_grpc_web {
-            Server::builder()
-                .add_service(StorageNodeServer::new(storage_node))
-                .serve(addr.parse().unwrap())
-                .await
-                .unwrap();
-        } else {
-            //TODO use flag to config theses options
-            let config = tonic_web::config().allow_all_origins();
-            let service = config.enable(StorageNodeServer::new(storage_node));
-            Server::builder()
-                .accept_http1(true)
-                .add_service(service)
-                .serve(addr.parse().unwrap())
-                .await
-                .unwrap();
-=======
         let json_rpc_handler =
             start_json_rpc_service(&public_host, public_json_rpc_port, context.clone());
         start_grpc_service(&public_host, public_grpc_port, disable_grpc_web, context).await;
@@ -292,7 +270,6 @@
                 json_rpc_handler.join().unwrap();
                 break;
             }
->>>>>>> 0ecf103d
         }
     }
 }
