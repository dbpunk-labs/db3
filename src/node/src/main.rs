--- conflicted
+++ resolved
@@ -26,8 +26,8 @@
 use db3_node::abci_impl::{AbciImpl, NodeState};
 use db3_node::auth_storage::AuthStorage;
 use db3_node::context::Context;
+use db3_node::node_storage::NodeStorage;
 use db3_node::json_rpc_impl;
-use db3_node::node_context::NodeContext;
 use db3_node::storage_node_impl::StorageNodeImpl;
 use db3_proto::db3_node_proto::storage_node_client::StorageNodeClient;
 use db3_proto::db3_node_proto::storage_node_server::StorageNodeServer;
@@ -124,10 +124,10 @@
 fn start_abci_service(
     abci_port: u16,
     read_buf_size: usize,
-    context: Arc<Mutex<Pin<Box<NodeContext>>>>,
+    store: Arc<Mutex<Pin<Box<NodeStorage>>>>,
 ) -> (Arc<NodeState>, JoinHandle<()>) {
     let addr = format!("{}:{}", "127.0.0.1", abci_port);
-    let abci_impl = AbciImpl::new(context);
+    let abci_impl = AbciImpl::new(store);
     let node_state = abci_impl.get_node_state().clone();
     let handler = thread::spawn(move || {
         let server = ServerBuilder::new(read_buf_size).bind(addr, abci_impl);
@@ -150,17 +150,10 @@
     public_host: &str,
     public_grpc_port: u16,
     disable_grpc_web: bool,
-<<<<<<< HEAD
-    ctx: Arc<Mutex<Pin<Box<NodeContext>>>>,
-) {
-    let addr = format!("{}:{}", public_host, public_grpc_port);
-    let storage_node = StorageNodeImpl::new(ctx);
-=======
     context: Context,
 ) {
     let addr = format!("{}:{}", public_host, public_grpc_port);
     let storage_node = StorageNodeImpl::new(context);
->>>>>>> 0ecf103d
     info!("start db3 storage node on public addr {}", addr);
     if disable_grpc_web {
         Server::builder()
@@ -242,43 +235,31 @@
         tracing_subscriber::fmt().with_max_level(log_level).init();
         info!("{}", ABOUT);
         let merk = Merk::open(&db_path).unwrap();
-        let node_ctx = Arc::new(Mutex::new(Box::pin(NodeContext::new(AuthStorage::new(
+        let node_store = Arc::new(Mutex::new(Box::pin(NodeStorage::new(AuthStorage::new(
             merk,
         )))));
-        match node_ctx.lock() {
-            Ok(mut ctx) => {
-                ctx.get_auth_store().init();
+        match node_store.lock() {
+            Ok(mut store) => {
+                if store.get_auth_store().init().is_err() {
+                    warn!("Fail to init auth storage!");
+                    return;
+                }
             }
             _ => todo!(),
         }
         //TODO recover storage
         let (_node_state, abci_handler) =
-            start_abci_service(abci_port, read_buf_size, node_ctx.clone());
+            start_abci_service(abci_port, read_buf_size, node_store.clone());
         let tm_addr = format!("http://127.0.0.1:{}", tm_port);
         info!("db3 json rpc server will connect to tendermint {}", tm_addr);
         let client = HttpClient::new(tm_addr.as_str()).unwrap();
-<<<<<<< HEAD
-        let context = json_rpc_impl::Context {
-            node_ctx: node_ctx.clone(),
-            client,
-        };
-        let json_rpc_handler = start_json_rpc_service(&public_host, public_json_rpc_port, context);
-        start_grpc_service(
-            &public_host,
-            public_grpc_port,
-            disable_grpc_web,
-            node_ctx.clone(),
-        )
-        .await;
-=======
         let context = Context {
-            store: store.clone(),
+            node_store: node_store.clone(),
             client,
         };
         let json_rpc_handler =
             start_json_rpc_service(&public_host, public_json_rpc_port, context.clone());
         start_grpc_service(&public_host, public_grpc_port, disable_grpc_web, context).await;
->>>>>>> 0ecf103d
         let running = Arc::new(AtomicBool::new(true));
         let r = running.clone();
         ctrlc::set_handler(move || {
