--- conflicted
+++ resolved
@@ -28,6 +28,8 @@
 use std::sync::atomic::{AtomicU32, AtomicU64, Ordering};
 use std::sync::Arc;
 use tracing::info;
+use db3_crypto::db3_address::DB3Address;
+use db3_sdk::store_sdk_v2::StoreSDKV2;
 
 #[derive(Clone)]
 pub struct RecoverConfig {
@@ -112,6 +114,28 @@
     }
 
     pub async fn start() -> Result<()> {
+        Ok(())
+    }
+
+
+    pub async fn recover_from_ar(&self) -> Result<()> {
+        info!("start recover from arweave");
+        let last_block = self.db_store.recover_block_state()?;
+        let (block, order) = match last_block {
+            Some(block_state) => {
+                info!(
+                    "recover the block state done, last block is {:?}",
+                    block_state
+                );
+                (block_state.block, block_state.order)
+            }
+            None => {
+                info!("recover the block state done, last block is 0");
+                (0, 0)
+            }
+        };
+        self.recover_from_arweave(block).await;
+        info!("recover from arweave done!");
         Ok(())
     }
 
@@ -243,14 +267,9 @@
                 evm_node_url: rpc_url.to_string(),
                 enable_mutation_recover: true,
             },
-<<<<<<< HEAD
-            Arc::new(AtomicU64::new(network_id)),
-            Arc::new(AtomicU32::new(chain_id)),
-            db_store,
-=======
             Arc::new(AtomicU64::new(1)),
             Arc::new(AtomicU32::new(31337)),
->>>>>>> e628ee4f
+            db_store,
         )
         .await
         .unwrap();
