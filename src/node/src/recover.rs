--- conflicted
+++ resolved
@@ -21,12 +21,10 @@
 use db3_proto::db3_mutation_v2_proto::MutationAction;
 use db3_storage::ar_fs::{ArFileSystem, ArFileSystemConfig};
 use db3_storage::db_store_v2::DBStoreV2;
-use db3_storage::key_store::{KeyStore, KeyStoreConfig};
 use db3_storage::meta_store_client::MetaStoreClient;
 use db3_storage::system_store::{SystemRole, SystemStore};
-use ethers::prelude::{LocalWallet, Signer};
-use std::ops::Deref;
-use std::sync::atomic::{AtomicU32, AtomicU64, Ordering};
+use ethers::prelude::Signer;
+use std::sync::atomic::{AtomicU64, Ordering};
 use std::sync::Arc;
 use tracing::{debug, info};
 
@@ -203,19 +201,7 @@
 
 #[cfg(test)]
 mod tests {
-    use super::*;
-<<<<<<< HEAD
-    use db3_storage::db_store_v2::DBStoreV2Config;
-=======
-    use crate::node_test_base::NodeTestBase;
-    use crate::rollup_executor::RollupExecutor;
-    use db3_proto::db3_base_proto::SystemConfig;
->>>>>>> c0fd30be
-    use db3_storage::doc_store::DocStoreConfig;
-    use db3_storage::mutation_store::MutationStore;
-    use db3_storage::state_store::{StateStore, StateStoreConfig};
-    use db3_storage::system_store::SystemStoreConfig;
-    use std::path::PathBuf;
+    use crate::node_test_base::tests::NodeTestBase;
     use std::thread::sleep;
     use tempdir::TempDir;
 
