--- conflicted
+++ resolved
@@ -20,11 +20,7 @@
 pub mod indexer_impl;
 mod mutation_utils;
 pub mod node_key;
-<<<<<<< HEAD
-pub mod node_storage;
 pub mod recover;
-=======
->>>>>>> 5692a304
 pub mod rollup_executor;
 pub mod storage_node_light_impl;
 pub mod version_util;