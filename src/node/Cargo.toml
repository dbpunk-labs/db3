--- conflicted
+++ resolved
@@ -51,13 +51,8 @@
 clap = { version = "4.0.20", features = ["derive"] }
 subtle-encoding = { version = "0.5", default-features = false, features = ["bech32-preview"] }
 http = "0.2"
-<<<<<<< HEAD
-shadow-rs = "0.20.0"
+shadow-rs = "0.21.0"
 tower-http = { version = "0.4", features = ["cors"] }
-=======
-shadow-rs = "0.21.0"
-tower-http = { version = "0.3", features = ["cors"] }
->>>>>>> 91ba18d9
 ctrlc = { version = "3.0", features = ["termination"] }
 ed25519-dalek = "1.0.1"
 dirs = "4.0.0"
