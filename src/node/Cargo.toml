--- conflicted
+++ resolved
@@ -44,12 +44,8 @@
 tokio = { version = "1.17.0", features = ["full"] }
 clap = { version = "4.0.20", features = ["derive"] }
 subtle-encoding = { version = "0.5", default-features = false, features = ["bech32-preview"] }
-<<<<<<< HEAD
-shadow-rs = "0.11.0"
 http = "0.2"
-=======
 shadow-rs = "0.17.1"
->>>>>>> 6d2b4bac
 
 [build-dependencies]
 shadow-rs = "0.17.1"