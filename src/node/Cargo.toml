--- conflicted
+++ resolved
@@ -9,18 +9,11 @@
 
 [dependencies]
 bytes = { version = "1.0", default-features = false }
-<<<<<<< HEAD
-tendermint-abci = "0.26.0"
-tendermint-proto = "0.26.0"
-tendermint-rpc = {version = "0.26.0",  features=["http-client"]}
-tendermint-config = "0.26.0"
-tendermint = "0.26.0"
-=======
 tendermint-abci = "0.27.0"
 tendermint-proto = "0.27.0"
 tendermint-rpc = {version = "0.27.0",  features=["http-client"]}
+tendermint-config = "0.27.0"
 tendermint = "0.27.0"
->>>>>>> 43f13006
 actix-web = "4.2.1"
 actix-cors = "0.6"
 futures-util = "0.3.25"
@@ -58,7 +51,6 @@
 tower-http = { version = "0.3", features = ["cors"] }
 ctrlc = { version = "3.0", features = ["termination"] }
 ed25519-dalek = "1.0.1"
-serde_derive = "1.0.149"
 [build-dependencies]
 shadow-rs = "0.18.0"
 [dev-dependencies]
