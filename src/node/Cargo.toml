--- conflicted
+++ resolved
@@ -48,10 +48,7 @@
 http = "0.2"
 shadow-rs = "0.17.1"
 tower-http = { version = "0.3", features = ["cors"] }
-<<<<<<< HEAD
-=======
 ctrlc = { version = "3.0", features = ["termination"] }
->>>>>>> 0ecf103d
 
 [build-dependencies]
 shadow-rs = "0.17.1"
