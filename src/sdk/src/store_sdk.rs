--- conflicted
+++ resolved
@@ -185,10 +185,6 @@
     use std::time;
     use tendermint_rpc::HttpClient;
     use tonic::transport::Endpoint;
-<<<<<<< HEAD
-
-=======
->>>>>>> 605cc584
     #[tokio::test]
     async fn it_get_bills() {
         {
