//
// bill_sdk.rs
// Copyright (C) 2022 db3.network Author imotai <codego.me@gmail.com>
//
// Licensed under the Apache License, Version 2.0 (the "License");
// you may not use this file except in compliance with the License.
// You may obtain a copy of the License at
//
//    http://www.apache.org/licenses/LICENSE-2.0
//
// Unless required by applicable law or agreed to in writing, software
// distributed under the License is distributed on an "AS IS" BASIS,
// WITHOUT WARRANTIES OR CONDITIONS OF ANY KIND, either express or implied.
// See the License for the specific language governing permissions and
// limitations under the License.
//

use crate::session_sdk::{SessionManager, SessionStatus};
use bytes::BytesMut;
use db3_crypto::signer::Db3Signer;
use db3_proto::db3_account_proto::Account;
use db3_proto::db3_bill_proto::Bill;
use db3_proto::db3_node_proto::{
    storage_node_client::StorageNodeClient, BatchGetKey, BatchGetValue, GetAccountRequest,
<<<<<<< HEAD
    GetKeyRequest, GetKeyResponse, GetSessionInfoRequest, GetSessionInfoResponse, QueryBillRequest,
    QueryBillResponse, QuerySessionInfo, RestartSessionRequest, RestartSessionResponse,
=======
    GetKeyRequest, QueryBillRequest,
>>>>>>> 6d2b4bac
};
use ethereum_types::Address as AccountAddress;
use prost::Message;
use std::sync::Arc;
use tonic::Status;

pub struct StoreSDK {
    client: Arc<StorageNodeClient<tonic::transport::Channel>>,
    signer: Db3Signer,
    session: SessionManager,
}

impl StoreSDK {
    pub fn new(
        client: Arc<StorageNodeClient<tonic::transport::Channel>>,
        signer: Db3Signer,
    ) -> Self {
        Self {
            client,
            signer,
            session: SessionManager::new(),
        }
    }

    pub async fn restart_session(&mut self) -> std::result::Result<(String, i32), Status> {
        match self.validate_query_session() {
            Ok(_) => {
                let query_session_info = QuerySessionInfo {
                    id: self.session.get_session_id(),
                    query_count: self.session.get_session_query_count(),
                    start_time: self.session.get_start_time(),
                    status: format!("{:?}", self.session.get_session_status()),
                };
                let mut buf = BytesMut::with_capacity(1024 * 8);
                query_session_info
                    .encode(&mut buf)
                    .map_err(|e| Status::internal(format!("{}", e)))?;
                let buf = buf.freeze();
                let signature = self
                    .signer
                    .sign(buf.as_ref())
                    .map_err(|e| Status::internal(format!("{}", e)))?;
                let r = RestartSessionRequest {
                    query_session_info: buf.as_ref().to_vec(),
                    signature,
                };
                println!("{:?}", query_session_info);
                let request = tonic::Request::new(r);

                let mut client = self.client.as_ref().clone();
                let response = client.restart_query_session(request).await?.into_inner();
                let old_session_info = format!("{:?}", self.session);
                self.session = SessionManager::create_session(response.session);
                Ok((old_session_info, response.session))
            }
            Err(e) => Err(Status::internal(format!("{}", e))),
        }
    }

    fn validate_query_session(&self) -> Result<()> {
        Ok(())
    }

    pub async fn get_bills_by_block(
        &mut self,
        height: u64,
        start: u64,
        end: u64,
    ) -> std::result::Result<Vec<Bill>, Status> {
        if let SessionStatus::RUNNING = self.session.check_session_status() {
            let mut client = self.client.as_ref().clone();
            let q_req = QueryBillRequest {
                height,
                start_id: start,
                end_id: end,
            };
            let request = tonic::Request::new(q_req);
            let response = client.query_bill(request).await?.into_inner();
            self.session.increase_query(1);
            Ok(response.bills)
        } else {
            return Err(Status::permission_denied(
                "Fail to query bill in this session. Please restart query session",
            ));
        }
    }

    pub async fn get_account(&self, addr: &AccountAddress) -> std::result::Result<Account, Status> {
        let r = GetAccountRequest {
            addr: format!("{:?}", addr),
        };
        let request = tonic::Request::new(r);
        let mut client = self.client.as_ref().clone();
        let account = client.get_account(request).await?.into_inner();
        Ok(account)
    }
    pub async fn get_session_info(
        &self,
        addr: &AccountAddress,
    ) -> std::result::Result<QuerySessionInfo, Status> {
        let r = GetSessionInfoRequest {
            addr: format!("{:?}", addr),
        };
        let request = tonic::Request::new(r);
        let mut client = self.client.as_ref().clone();

        let response = client.get_session_info(request).await?.into_inner();
        println!("{:?}", response);
        Ok(response.session_info.unwrap())
    }
    pub async fn batch_get(
        &mut self,
        ns: &[u8],
        keys: Vec<Vec<u8>>,
    ) -> std::result::Result<Option<BatchGetValue>, Status> {
        if let SessionStatus::RUNNING = self.session.check_session_status() {
            let batch_keys = BatchGetKey {
                ns: ns.to_vec(),
                keys,
                session: 1,
            };
            let mut buf = BytesMut::with_capacity(1024 * 8);
            batch_keys
                .encode(&mut buf)
                .map_err(|e| Status::internal(format!("{}", e)))?;
            let buf = buf.freeze();
            let signature = self
                .signer
                .sign(buf.as_ref())
                .map_err(|e| Status::internal(format!("{}", e)))?;
            let r = GetKeyRequest {
                batch_get: buf.as_ref().to_vec(),
                signature,
            };
            let request = tonic::Request::new(r);

            let mut client = self.client.as_ref().clone();
            let response = client.get_key(request).await?.into_inner();
            // TODO(cj): batch keys query should be count as a query or multi queries?
            self.session.increase_query(1);
            Ok(response.batch_get_values)
        } else {
            return Err(Status::permission_denied(
                "Fail to query in this session. Please restart query session",
            ));
        }
    }
}

#[cfg(test)]
mod tests {
    use super::Db3Signer;
    use super::StoreSDK;
    use super::*;
    use db3_proto::db3_node_proto::storage_node_client::StorageNodeClient;
    use fastcrypto::secp256k1::Secp256k1KeyPair;
    use fastcrypto::traits::KeyPair;
    use rand::rngs::StdRng;
    use rand::SeedableRng;
    use std::sync::Arc;
    use tonic::transport::Endpoint;

    #[ignore]
    #[tokio::test]
    async fn it_get_bills() {
        let mut rng = StdRng::from_seed([0; 32]);
        let kp = Secp256k1KeyPair::generate(&mut rng);
        let signer = Db3Signer::new(kp);
        let ep = "http://127.0.0.1:26659";
        let rpc_endpoint = Endpoint::new(ep.to_string()).unwrap();
        let channel = rpc_endpoint.connect_lazy();
        let client = Arc::new(StorageNodeClient::new(channel));
        let mut sdk = StoreSDK::new(client, signer);
        let result = sdk.get_bills_by_block(1, 0, 10).await;
        if let Err(ref e) = result {
            println!("{}", e);
        }
        assert!(result.is_ok());
        if let Ok(bills) = result {
            assert_eq!(0, bills.len());
        }
    }
}<|MERGE_RESOLUTION|>--- conflicted
+++ resolved
@@ -22,12 +22,8 @@
 use db3_proto::db3_bill_proto::Bill;
 use db3_proto::db3_node_proto::{
     storage_node_client::StorageNodeClient, BatchGetKey, BatchGetValue, GetAccountRequest,
-<<<<<<< HEAD
-    GetKeyRequest, GetKeyResponse, GetSessionInfoRequest, GetSessionInfoResponse, QueryBillRequest,
-    QueryBillResponse, QuerySessionInfo, RestartSessionRequest, RestartSessionResponse,
-=======
-    GetKeyRequest, QueryBillRequest,
->>>>>>> 6d2b4bac
+    GetKeyRequest, GetSessionInfoRequest, QueryBillRequest,
+    QuerySessionInfo, RestartSessionRequest
 };
 use ethereum_types::Address as AccountAddress;
 use prost::Message;
@@ -87,7 +83,7 @@
         }
     }
 
-    fn validate_query_session(&self) -> Result<()> {
+    fn validate_query_session(&self) -> std::result::Result<(), Status> {
         Ok(())
     }
 
