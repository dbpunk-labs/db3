--- conflicted
+++ resolved
@@ -21,14 +21,9 @@
 use db3_proto::db3_account_proto::Account;
 use db3_proto::db3_bill_proto::{Bill, BillQueryRequest};
 use db3_proto::db3_node_proto::{
-<<<<<<< HEAD
-    storage_node_client::StorageNodeClient, BatchGetKey, BatchGetValue, GetKeyRequest,
-    GetKeyResponse, QueryBillRequest, QueryBillResponse,
-    QuerySessionInfo, RestartSessionRequest, RestartSessionResponse
-=======
     storage_node_client::StorageNodeClient, BatchGetKey, BatchGetValue, GetAccountRequest,
     GetKeyRequest, GetKeyResponse, QueryBillRequest, QueryBillResponse,
->>>>>>> 008e7b86
+    QuerySessionInfo, RestartSessionRequest, RestartSessionResponse
 };
 use ethereum_types::Address as AccountAddress;
 use prost::Message;
@@ -127,7 +122,6 @@
         ns: &[u8],
         keys: Vec<Vec<u8>>,
     ) -> std::result::Result<Option<BatchGetValue>, Status> {
-<<<<<<< HEAD
         if let SessionStatus::RUNNING = self.session.check_session_status() {
             let batch_keys = BatchGetKey {
                 ns: ns.to_vec(),
@@ -157,30 +151,6 @@
         } else {
             return Err(Status::permission_denied("Fail to query bill in this session. Please restart query session"));
         }
-=======
-        let batch_keys = BatchGetKey {
-            ns: ns.to_vec(),
-            keys,
-            session: 1,
-        };
-        let mut buf = BytesMut::with_capacity(1024 * 8);
-        batch_keys
-            .encode(&mut buf)
-            .map_err(|e| Status::internal(format!("{}", e)))?;
-        let buf = buf.freeze();
-        let signature = self
-            .signer
-            .sign(buf.as_ref())
-            .map_err(|e| Status::internal(format!("{}", e)))?;
-        let r = GetKeyRequest {
-            batch_get: buf.as_ref().to_vec(),
-            signature,
-        };
-        let request = tonic::Request::new(r);
-        let mut client = self.client.as_ref().clone();
-        let response = client.get_key(request).await?.into_inner();
-        Ok(response.batch_get_values)
->>>>>>> 008e7b86
     }
 }
 
