--- conflicted
+++ resolved
@@ -24,15 +24,9 @@
 use db3_proto::db3_database_proto::{Database, Document, StructuredQuery};
 use db3_proto::db3_node_proto::{
     storage_node_client::StorageNodeClient, CloseSessionRequest, GetAccountRequest,
-<<<<<<< HEAD
-    GetDocumentRequest, GetSessionInfoRequest, OpenSessionRequest, OpenSessionResponse,
-    QueryBillKey, QueryBillRequest, RunQueryRequest, RunQueryResponse, SessionIdentifier,
-    ShowDatabaseRequest,
-=======
-    GetDocumentRequest, GetSessionInfoRequest, ListDocumentsRequest, ListDocumentsResponse,
+    GetDocumentRequest, GetSessionInfoRequest, RunQueryRequest, RunQueryResponse,
     NetworkStatus, OpenSessionRequest, OpenSessionResponse, QueryBillKey, QueryBillRequest,
     SessionIdentifier, ShowDatabaseRequest, ShowNetworkStatusRequest,
->>>>>>> bd3d80f1
 };
 use db3_proto::db3_session_proto::{CloseSessionPayload, OpenSessionPayload, QuerySessionInfo};
 use db3_session::session_manager::{SessionPool, SessionStatus};
@@ -390,7 +384,6 @@
         let rpc_endpoint = Endpoint::new(ep.to_string()).unwrap();
         let channel = rpc_endpoint.connect_lazy();
         let client = Arc::new(StorageNodeClient::new(channel));
-<<<<<<< HEAD
         let mclient = client.clone();
         let seed_u8: u8 = random();
         {
@@ -402,9 +395,6 @@
             let ten_millis = time::Duration::from_millis(2000);
             std::thread::sleep(ten_millis);
         }
-=======
-        let seed_u8: u8 = random();
->>>>>>> bd3d80f1
         let (_, signer) = sdk_test::gen_ed25519_signer(seed_u8);
         let mut sdk = StoreSDK::new(client, signer);
         let result = sdk.get_block_bills(1).await;
