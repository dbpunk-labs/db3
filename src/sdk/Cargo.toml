[package]
name = "db3-sdk"
version = "0.1.0"
edition = "2021"
authors = ["jack wang <jackwang@db3.network>"]
description = "sdk module of db3"
homepage = "https://db3.network"
repository = "https://github.com/db3-teams/db3"
keywords = ["database", "web3", "db3"]

[dependencies]
db3-proto={path="../proto", version="0.1.0"}
db3-error={path="../error", version="0.1.0"}
db3-crypto={path="../crypto", version="0.1.0"}
bytes = { version = "1.0", default-features = false }
merk = {version= "2.0.0", path = "../../thirdparty/merk"}
tokio = { version = "1.17.0", features = ["full"] }
<<<<<<< HEAD
tonic = { version = "0.7.2", features = ["tls-roots"]}
tonic-web = "0.3.0"
=======
tonic = "0.7.2"
tonic-web = "0.4.0"
>>>>>>> 6d2b4bac
prost = "0.10"
prost-types = "0.11"
tendermint-rpc = {version = "0.26.0",  features=["http-client"]}
tendermint = "0.26.0"
ethereum-types = { version = "0.14.0", default-features = false }
[dev-dependencies]
rand = "0.8.5"
fastcrypto="0.1.3"
<|MERGE_RESOLUTION|>--- conflicted
+++ resolved
@@ -15,13 +15,8 @@
 bytes = { version = "1.0", default-features = false }
 merk = {version= "2.0.0", path = "../../thirdparty/merk"}
 tokio = { version = "1.17.0", features = ["full"] }
-<<<<<<< HEAD
 tonic = { version = "0.7.2", features = ["tls-roots"]}
-tonic-web = "0.3.0"
-=======
-tonic = "0.7.2"
 tonic-web = "0.4.0"
->>>>>>> 6d2b4bac
 prost = "0.10"
 prost-types = "0.11"
 tendermint-rpc = {version = "0.26.0",  features=["http-client"]}
