--- conflicted
+++ resolved
@@ -21,11 +21,7 @@
 prost-types = "0.11"
 tendermint-rpc = {version = "0.26.0",  features=["http-client"]}
 tendermint = "0.26.0"
-<<<<<<< HEAD
 chrono = "0.4.22"
-
-=======
->>>>>>> 88496d81
 ethereum-types = { version = "0.14.0", default-features = false }
 [dev-dependencies]
 rand = "0.8.5"
