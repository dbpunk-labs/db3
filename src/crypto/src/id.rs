//
// id.rs
// Copyright (C) 2023 db3.network Author imotai <codego.me@gmail.com>
//
// Licensed under the Apache License, Version 2.0 (the "License");
// you may not use this file except in compliance with the License.
// You may obtain a copy of the License at
//
//    http://www.apache.org/licenses/LICENSE-2.0
//
// Unless required by applicable law or agreed to in writing, software
// distributed under the License is distributed on an "AS IS" BASIS,
// WITHOUT WARRANTIES OR CONDITIONS OF ANY KIND, either express or implied.
// See the License for the specific language governing permissions and
// limitations under the License.
//

use crate::db3_address::{DB3Address, DB3_ADDRESS_LENGTH};
use base64ct::Encoding as _;
use byteorder::{BigEndian, WriteBytesExt};
use db3_error::DB3Error;
use fastcrypto::hash::{HashFunction, Sha3_256};
use rust_secp256k1::hashes::{sha256, Hash};
use rust_secp256k1::ThirtyTwoByteHash;
use std::{fmt, mem};

// it's ethereum compatiable account id
#[derive(Eq, Default, PartialEq, Ord, PartialOrd, Copy, Clone)]
pub struct AccountId {
    pub addr: DB3Address,
}

impl AccountId {
    pub fn new(addr: DB3Address) -> Self {
        Self { addr }
    }
    #[inline]
    pub fn to_hex(&self) -> String {
        format!("0x{}", hex::encode(self.addr.as_ref()))
    }
}

impl TryFrom<&[u8]> for AccountId {
    type Error = DB3Error;
    fn try_from(data: &[u8]) -> std::result::Result<Self, DB3Error> {
        Ok(Self {
            addr: DB3Address::try_from(data)?,
        })
    }
}

pub const TX_ID_LENGTH: usize = 32;
#[derive(Eq, Default, PartialEq, Ord, PartialOrd, Copy, Clone)]
pub struct TxId {
    data: [u8; TX_ID_LENGTH],
}

impl TxId {
    #[inline]
    pub fn zero() -> Self {
        Self {
            data: [0; TX_ID_LENGTH],
        }
    }

    pub fn to_base64(&self) -> String {
        base64ct::Base64::encode_string(self.as_ref())
    }
    pub fn try_from_base64(input: &str) -> std::result::Result<Self, DB3Error> {
        Self::try_from_bytes(base64ct::Base64::decode_vec(input).unwrap().as_slice())
    }

    pub fn try_from_bytes(data: &[u8]) -> std::result::Result<Self, DB3Error> {
        let arr: [u8; TX_ID_LENGTH] = data.try_into().map_err(|_| DB3Error::InvalidAddress)?;
        Ok(Self { data: arr })
    }
}

impl From<&[u8]> for TxId {
    fn from(message: &[u8]) -> Self {
        let id = sha256::Hash::hash(message);
        Self { data: id.into_32() }
    }
}

impl From<[u8; TX_ID_LENGTH]> for TxId {
    fn from(data: [u8; TX_ID_LENGTH]) -> Self {
        Self { data }
    }
}

impl AsRef<[u8]> for TxId {
    fn as_ref(&self) -> &[u8] {
        &self.data[..]
    }
}
pub const TYPE_ID_LENGTH: usize = 1;
pub const BLOCK_ID_LENGTH: usize = 8;
pub const MUTATION_ID_LENGTH: usize = 4;
pub const OP_ENTRY_INDEX_LENGTH: usize = 4;
pub const INDEX_FIELD_ID_LENGTH: usize = 4;
/// OpEntryId := BlockId + MutationId + OpEntryIdx
pub const OP_ENTRY_ID_LENGTH: usize = 16;

pub const DocumentIdTypeId: i8 = 1;
pub const IndexIdTypeId: i8 = 2;

#[derive(Eq, Default, PartialEq, Ord, PartialOrd, Copy, Clone, Debug)]
pub struct OpEntryId {
    data: [u8; OP_ENTRY_ID_LENGTH],
}
impl OpEntryId {
    pub fn create(
        block_id: u64,
        mutation_id: u32,
        op_entry_idx: u32,
    ) -> std::result::Result<Self, DB3Error> {
        let mut bytes: Vec<u8> = Vec::with_capacity(OP_ENTRY_ID_LENGTH);
        bytes.extend(block_id.to_be_bytes());
        bytes.extend(mutation_id.to_be_bytes());
        bytes.extend(op_entry_idx.to_be_bytes());
        Self::try_from_bytes(bytes.as_slice())
    }

    #[inline]
    pub fn zero() -> Self {
        Self {
            data: [0; OP_ENTRY_ID_LENGTH],
        }
    }
    #[inline]
    pub fn one() -> Self {
        Self {
            data: [1; OP_ENTRY_ID_LENGTH],
        }
    }
    fn get_as_int(&self) -> u128 {
        unsafe { mem::transmute::<[u8; 16], u128>(self.data) }
    }

    fn get_block_id(&self) -> u64 {
        let mut x: [u8; 8] = [0, 0, 0, 0, 0, 0, 0, 0];
        x.copy_from_slice(&self.data[..BLOCK_ID_LENGTH]);
        u64::from_be_bytes(x)
    }

    fn get_mutation_id(&self) -> u32 {
        let mut x: [u8; 4] = [0, 0, 0, 0];
        x.copy_from_slice(&self.data[BLOCK_ID_LENGTH..BLOCK_ID_LENGTH + MUTATION_ID_LENGTH]);
        u32::from_be_bytes(x)
    }
    fn get_op_entry_ixd(&self) -> u32 {
        let mut x: [u8; 4] = [0, 0, 0, 0];
        x.copy_from_slice(&self.data[BLOCK_ID_LENGTH + MUTATION_ID_LENGTH..]);
        u32::from_be_bytes(x)
    }

    pub fn to_base64(&self) -> String {
        base64ct::Base64::encode_string(self.as_ref())
    }
    pub fn try_from_base64(input: &str) -> std::result::Result<Self, DB3Error> {
        Self::try_from_bytes(base64ct::Base64::decode_vec(input).unwrap().as_slice())
    }

    pub fn try_from_bytes(data: &[u8]) -> std::result::Result<Self, DB3Error> {
        let buf: [u8; OP_ENTRY_ID_LENGTH] = data
            .try_into()
            .map_err(|_| DB3Error::InvalidOpEntryIdBytes)?;
        Ok(Self { data: buf })
    }
}

/// Diplay OpEntryId = BlockId-MutationId-OpEntryId
impl fmt::Display for OpEntryId {
    fn fmt(&self, f: &mut fmt::Formatter) -> fmt::Result {
        // Customize so only `x` and `y` are denoted.
        write!(
            f,
            "{}-{}-{}",
            self.get_block_id(),
            self.get_mutation_id(),
            self.get_op_entry_ixd()
        )
    }
}
impl AsRef<[u8]> for OpEntryId {
    fn as_ref(&self) -> &[u8] {
        &self.data[..]
    }
}

pub type DocumentEntryId = OpEntryId;

pub type CollectionId = OpEntryId;

/// DocumentId := CollectionId + DocumentId
pub const DOCUMENT_ID_LENGTH: usize = TYPE_ID_LENGTH + OP_ENTRY_ID_LENGTH + OP_ENTRY_ID_LENGTH;
#[derive(Eq, PartialEq, Ord, PartialOrd, Copy, Clone, Debug)]
pub struct DocumentId {
    data: [u8; DOCUMENT_ID_LENGTH],
}

impl DocumentId {
    pub fn create(
        collection_id: &CollectionId,
        document_entry_id: &DocumentEntryId,
    ) -> std::result::Result<Self, DB3Error> {
        let mut bytes: Vec<u8> = Vec::with_capacity(DOCUMENT_ID_LENGTH);
        bytes.extend(DocumentIdTypeId.to_be_bytes());
        bytes.extend(collection_id.as_ref());
        bytes.extend(document_entry_id.as_ref());
        Self::try_from_bytes(bytes.as_slice())
    }

    /// collection id = document_id[OP_ENTRY_ID_LENGTH..]
    pub fn get_collection_id(&self) -> std::result::Result<DocumentEntryId, DB3Error> {
        CollectionId::try_from_bytes(
<<<<<<< HEAD
            self.data[TYPE_ID_LENGTH..TYPE_ID_LENGTH + OP_ENTRY_ID_LENGTH].as_ref(),
=======
            self.data[DOCUMENT_ID_LENGTH..DOCUMENT_ID_LENGTH + OP_ENTRY_ID_LENGTH].as_ref(),
>>>>>>> 6c8c8b67
        )
    }

    /// document entry id = document_id[OP_ENTRY_ID_LENGTH..]
    pub fn get_document_entry_id(&self) -> std::result::Result<DocumentEntryId, DB3Error> {
<<<<<<< HEAD
        DocumentEntryId::try_from_bytes(self.data[TYPE_ID_LENGTH + OP_ENTRY_ID_LENGTH..].as_ref())
=======
        DocumentEntryId::try_from_bytes(
            self.data[DOCUMENT_ID_LENGTH + OP_ENTRY_ID_LENGTH..].as_ref(),
        )
>>>>>>> 6c8c8b67
    }

    pub fn try_from_bytes(data: &[u8]) -> std::result::Result<Self, DB3Error> {
        let buf: [u8; DOCUMENT_ID_LENGTH] = data
            .try_into()
            .map_err(|_| DB3Error::InvalidDocumentIdBytes)?;
        Ok(Self { data: buf })
    }

    pub fn to_base64(&self) -> String {
        base64ct::Base64::encode_string(self.as_ref())
    }
    pub fn try_from_base64(input: &str) -> std::result::Result<Self, DB3Error> {
        Self::try_from_bytes(base64ct::Base64::decode_vec(input).unwrap().as_slice())
    }
}

impl AsRef<[u8]> for DocumentId {
    fn as_ref(&self) -> &[u8] {
        &self.data[..]
    }
}

impl fmt::Display for DocumentId {
    fn fmt(&self, f: &mut fmt::Formatter) -> fmt::Result {
        // Customize so only `x` and `y` are denoted.
        let collection_id = self.get_collection_id().map_err(|e| e).unwrap();
        let document_entry_id = self.get_document_entry_id().map_err(|e| e).unwrap();
        write!(f, "DOC|{}|{}", collection_id, document_entry_id)
    }
}
/// DocumentId := CollectionId + IndexFieldId + KeyBytes + DocumentEntryId
#[derive(Eq, Default, PartialEq, Ord, PartialOrd, Clone, Debug)]
pub struct IndexId {
    data: Vec<u8>,
}

impl IndexId {
    pub fn create(
        collection_id: &CollectionId,
        index_field_id: u32,
        key: &str,
        document_id: &DocumentId,
    ) -> std::result::Result<Self, DB3Error> {
        let mut data: Vec<u8> = Vec::new();
        data.extend(IndexIdTypeId.to_be_bytes());
        data.extend(collection_id.as_ref());
        data.extend(index_field_id.to_be_bytes());
        data.extend(key.as_bytes());
        data.extend(document_id.as_ref());
        Ok(Self { data })
    }

    pub fn get_document_id(&self) -> std::result::Result<DocumentId, DB3Error> {
        DocumentId::try_from_bytes(self.data[self.data.len() - DOCUMENT_ID_LENGTH..].as_ref())
    }
    pub fn get_collection_id(&self) -> std::result::Result<CollectionId, DB3Error> {
        CollectionId::try_from_bytes(
            self.data[TYPE_ID_LENGTH..TYPE_ID_LENGTH + OP_ENTRY_ID_LENGTH].as_ref(),
        )
<<<<<<< HEAD
    }
    pub fn get_index_field_id(&self) -> u32 {
        let mut x: [u8; 4] = [0, 0, 0, 0];
        x.copy_from_slice(
            &self.data[TYPE_ID_LENGTH + OP_ENTRY_ID_LENGTH
                ..TYPE_ID_LENGTH + OP_ENTRY_ID_LENGTH + INDEX_FIELD_ID_LENGTH],
        );
        u32::from_be_bytes(x)
    }

    pub fn get_key(&self) -> std::result::Result<&str, DB3Error> {
        match std::str::from_utf8(
            &self.data[TYPE_ID_LENGTH + OP_ENTRY_ID_LENGTH + INDEX_FIELD_ID_LENGTH
                ..self.data.len() - DOCUMENT_ID_LENGTH],
        ) {
            Ok(v) => Ok(v),
            Err(e) => Err(DB3Error::InvalidIndexIdBytes(format!("{:?}", e))),
        }
=======
>>>>>>> 6c8c8b67
    }
}
impl AsRef<Vec<u8>> for IndexId {
    fn as_ref(&self) -> &Vec<u8> {
        &self.data
    }
}
impl fmt::Display for IndexId {
    fn fmt(&self, f: &mut fmt::Formatter) -> fmt::Result {
        // Customize so only `x` and `y` are denoted.
        let collection_id = self.get_collection_id().map_err(|e| e).unwrap();
        let document_id = self.get_document_id().map_err(|e| e).unwrap();
        let key = self.get_key().map_err(|e| e).unwrap();
        write!(
            f,
            "INDEX|{}|{}|{}|{}",
            collection_id,
            self.get_index_field_id(),
            key,
            document_id
        )
    }
}
pub const DBID_LENGTH: usize = DB3_ADDRESS_LENGTH;
#[derive(Eq, Default, PartialEq, Ord, PartialOrd, Copy, Clone)]
pub struct DbId {
    addr: DB3Address,
}
impl DbId {
    #[inline]
    pub fn length() -> usize {
        DBID_LENGTH
    }

    #[inline]
    pub fn min_id() -> DbId {
        DbId::from(&[std::u8::MIN; DB3_ADDRESS_LENGTH])
    }

    #[inline]
    pub fn max_id() -> DbId {
        DbId::from(&[std::u8::MAX; DB3_ADDRESS_LENGTH])
    }

    #[inline]
    pub fn to_hex(&self) -> String {
        format!("0x{}", hex::encode(self.addr.as_ref()))
    }

    #[inline]
    pub fn address(&self) -> &DB3Address {
        &self.addr
    }
}

impl AsRef<[u8]> for DbId {
    fn as_ref(&self) -> &[u8] {
        self.addr.as_ref()
    }
}

impl From<&[u8; DB3_ADDRESS_LENGTH]> for DbId {
    fn from(data: &[u8; DB3_ADDRESS_LENGTH]) -> Self {
        Self {
            addr: DB3Address::from(data),
        }
    }
}

impl TryFrom<&str> for DbId {
    type Error = DB3Error;
    fn try_from(addr: &str) -> std::result::Result<Self, DB3Error> {
        Ok(Self {
            addr: DB3Address::try_from(addr)?,
        })
    }
}

impl TryFrom<&[u8]> for DbId {
    type Error = DB3Error;
    fn try_from(data: &[u8]) -> std::result::Result<Self, DB3Error> {
        Ok(Self {
            addr: DB3Address::try_from(data)?,
        })
    }
}

impl From<DB3Address> for DbId {
    fn from(addr: DB3Address) -> Self {
        Self { addr }
    }
}

impl TryFrom<(&DB3Address, u64)> for DbId {
    type Error = DB3Error;
    fn try_from(input: (&DB3Address, u64)) -> std::result::Result<Self, DB3Error> {
        let mut bs = [0u8; std::mem::size_of::<u64>()];
        bs.as_mut()
            .write_u64::<BigEndian>(input.1)
            .map_err(|e| DB3Error::KeyCodecError(format!("{e}")))?;
        let mut hasher = Sha3_256::default();
        hasher.update(bs.as_ref());
        hasher.update(input.0);
        let g_arr = hasher.finalize();
        let mut res = [0u8; DB3_ADDRESS_LENGTH];
        res.copy_from_slice(&AsRef::<[u8]>::as_ref(&g_arr)[..DB3_ADDRESS_LENGTH]);
        Ok(Self {
            addr: DB3Address::from(&res),
        })
    }
}

#[cfg(test)]
mod tests {
    use super::*;

    #[test]
    fn it_works() {}

    #[test]
    fn tx_base64_encode_decode() {
        let tx_id = TxId::try_from_base64("iLO992XuyfmsgWq7Ob81E86dfzIKeK6MvzFmNDk99R8=");
        assert!(tx_id.is_ok());
        assert_eq!(
            "iLO992XuyfmsgWq7Ob81E86dfzIKeK6MvzFmNDk99R8=",
            tx_id.unwrap().to_base64()
        )
    }
    #[test]
    fn op_entry_create_ut() {
        let op_entry_id = OpEntryId::create(1000000, 1000, 100).unwrap();
        assert_eq!(
            vec![0, 0, 0, 0, 0, 15, 66, 64, 0, 0, 3, 232, 0, 0, 0, 100],
            op_entry_id.data.to_vec()
        );
        assert_eq!(1000000, op_entry_id.get_block_id());
        assert_eq!(1000, op_entry_id.get_mutation_id());
        assert_eq!(100, op_entry_id.get_op_entry_ixd());
        assert_eq!("1000000-1000-100", op_entry_id.to_string())
    }

    #[test]
    fn document_id_ut() {
        let collection_id = CollectionId::create(1000, 100, 10).unwrap();
        let document_entry_id = DocumentEntryId::create(999, 99, 9).unwrap();
        let document_id = DocumentId::create(&collection_id, &document_entry_id).unwrap();
        assert_eq!(collection_id, document_id.get_collection_id().unwrap());
        assert_eq!(
            document_entry_id,
            document_id.get_document_entry_id().unwrap()
        );
        assert_eq!("DOC|1000-100-10|999-99-9", document_id.to_string());

        assert_eq!(
            "AQAAAAAAAAPoAAAAZAAAAAoAAAAAAAAD5wAAAGMAAAAJ",
            document_id.to_base64()
        );
        assert_eq!(
            DocumentId::try_from_base64("AQAAAAAAAAPoAAAAZAAAAAoAAAAAAAAD5wAAAGMAAAAJ").unwrap(),
            document_id
        )
    }

    #[test]
    fn index_id_ut() {
        let collection_id = CollectionId::create(1000, 100, 10).unwrap();
        let document_entry_id = DocumentEntryId::create(999, 99, 9).unwrap();
        let document_id = DocumentId::create(&collection_id, &document_entry_id).unwrap();

        let index_id = IndexId::create(&collection_id, 3, "key_content", &document_id).unwrap();
        assert_eq!(collection_id, index_id.get_collection_id().unwrap());
        assert_eq!(document_id, index_id.get_document_id().unwrap());
        assert_eq!(3, index_id.get_index_field_id());
        assert_eq!("key_content", index_id.get_key().unwrap());
        assert_eq!(
            "INDEX|1000-100-10|3|key_content|DOC|1000-100-10|999-99-9",
            index_id.to_string()
        );
    }
    #[test]
    fn test_ts_db_id_smoke() {
        let sender = DB3Address::try_from("0xed17b3f435c03ff69c2cdc6d394932e68375f20f").unwrap();
        let nonce: u64 = 10;
        let db_id = DbId::try_from((&sender, nonce)).unwrap();
        assert_eq!(
            db_id.to_hex().as_str(),
            "0xd74360cca976522a8b66c7cbd4f674fef9eeef97"
        );
    }
}<|MERGE_RESOLUTION|>--- conflicted
+++ resolved
@@ -215,23 +215,14 @@
     /// collection id = document_id[OP_ENTRY_ID_LENGTH..]
     pub fn get_collection_id(&self) -> std::result::Result<DocumentEntryId, DB3Error> {
         CollectionId::try_from_bytes(
-<<<<<<< HEAD
             self.data[TYPE_ID_LENGTH..TYPE_ID_LENGTH + OP_ENTRY_ID_LENGTH].as_ref(),
-=======
-            self.data[DOCUMENT_ID_LENGTH..DOCUMENT_ID_LENGTH + OP_ENTRY_ID_LENGTH].as_ref(),
->>>>>>> 6c8c8b67
         )
     }
 
     /// document entry id = document_id[OP_ENTRY_ID_LENGTH..]
     pub fn get_document_entry_id(&self) -> std::result::Result<DocumentEntryId, DB3Error> {
-<<<<<<< HEAD
         DocumentEntryId::try_from_bytes(self.data[TYPE_ID_LENGTH + OP_ENTRY_ID_LENGTH..].as_ref())
-=======
-        DocumentEntryId::try_from_bytes(
-            self.data[DOCUMENT_ID_LENGTH + OP_ENTRY_ID_LENGTH..].as_ref(),
-        )
->>>>>>> 6c8c8b67
+
     }
 
     pub fn try_from_bytes(data: &[u8]) -> std::result::Result<Self, DB3Error> {
@@ -292,7 +283,6 @@
         CollectionId::try_from_bytes(
             self.data[TYPE_ID_LENGTH..TYPE_ID_LENGTH + OP_ENTRY_ID_LENGTH].as_ref(),
         )
-<<<<<<< HEAD
     }
     pub fn get_index_field_id(&self) -> u32 {
         let mut x: [u8; 4] = [0, 0, 0, 0];
@@ -311,8 +301,7 @@
             Ok(v) => Ok(v),
             Err(e) => Err(DB3Error::InvalidIndexIdBytes(format!("{:?}", e))),
         }
-=======
->>>>>>> 6c8c8b67
+
     }
 }
 impl AsRef<Vec<u8>> for IndexId {
