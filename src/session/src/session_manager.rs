//
// mutation_sdk.rs
// Copyright (C) 2022 db3.network Author imotai <codego.me@gmail.com>
//
// Licensed under the Apache License, Version 2.0 (the "License");
// you may not use this file except in compliance with the License.
// You may obtain a copy of the License at
//
//    http://www.apache.org/licenses/LICENSE-2.0
//
// Unless required by applicable law or agreed to in writing, software
// distributed under the License is distributed on an "AS IS" BASIS,
// WITHOUT WARRANTIES OR CONDITIONS OF ANY KIND, either express or implied.
// See the License for the specific language governing permissions and
// limitations under the License.
//

use chrono::Utc;
<<<<<<< HEAD
use db3_crypto::db3_address::DB3Address;
use db3_proto::db3_session_proto::{QuerySessionInfo, SessionStatus};
=======
use db3_proto::db3_session_proto::QuerySessionInfo;
use ethereum_types::Address;
use num_traits::ToPrimitive;
>>>>>>> da98a998
use std::collections::{HashMap, HashSet};
use uuid::Uuid;
// retry generate token
pub const GEN_TOKEN_RETRY: i32 = 10;
// default session timeout 1hrs
pub const DEFAULT_SESSION_PERIOD: i64 = 3600;
// default session limit
pub const DEFAULT_SESSION_QUERY_LIMIT: i32 = 1000;
// default session limit
pub const DEFAULT_SESSION_POOL_SIZE_LIMIT: usize = 1000;

// default session clean period 1 min
pub const DEFAULT_CLEANUP_SESSION_PERIOD: i64 = 60;

// default session ttl 5s
pub const DEFAULT_SESSION_TTL: i64 = 5;

pub struct SessionPool {
    session_pool: HashMap<String, SessionManager>,
    last_cleanup_time: i64,
}

impl SessionPool {
    pub fn new() -> Self {
        SessionPool {
            session_pool: HashMap::new(),
            last_cleanup_time: Utc::now().timestamp(),
        }
    }

    /// clean up blocked/stop sessions
    pub fn cleanup_session(&mut self) -> bool {
        self.session_pool.retain(|_, v| !v.check_session_running());
        self.last_cleanup_time = Utc::now().timestamp();
        return true;
    }

    pub fn need_cleanup(&self) -> bool {
        (Utc::now().timestamp() - self.last_cleanup_time) >= DEFAULT_CLEANUP_SESSION_PERIOD
    }

    /// add brand new session into the pool
    /// clean up the pool when the pool size exceed half
    pub fn create_new_session(
        &mut self,
        sid: i32,
        token: &str,
        start_time: i64,
    ) -> Result<(String, QuerySessionInfo), String> {
        if self.need_cleanup() {
            self.cleanup_session();
        }

        if self.session_pool.len() >= DEFAULT_SESSION_POOL_SIZE_LIMIT {
            return Err(format!(
                "Fail to create new session since session pool size exceed limit {}",
                DEFAULT_SESSION_POOL_SIZE_LIMIT
            ));
        }
        let sess = SessionManager::create_session(sid, start_time);
        self.session_pool.insert(token.to_string(), sess.clone());
        return Ok((token.to_string(), sess.session_info));
    }

    pub fn insert_session_with_token(
        &mut self,
        session_info: &QuerySessionInfo,
        token: &str,
        status: SessionStatus,
    ) -> Result<String, String> {
        if self.session_pool.contains_key(token) {
            Err(format!("Fail to create session. Token already exist."))
        } else {
            self.session_pool.insert(
                token.to_string(),
                SessionManager {
                    session_info: session_info.clone(),
                    status,
                },
            );
            Ok(token.to_string())
        }
    }
    pub fn remove_session(&mut self, token: &str) -> Result<SessionManager, String> {
        match self.session_pool.remove(token) {
            Some(session) => Ok(session),
            None => Err(format!("session {} not exist in session pool", token)),
        }
    }

    pub fn get_session(&self, token: &str) -> Option<&SessionManager> {
        self.session_pool.get(token)
    }
    pub fn get_session_mut(&mut self, token: &str) -> Option<&mut SessionManager> {
        self.session_pool.get_mut(token)
    }

    pub fn get_pool_size(&self) -> usize {
        self.session_pool.len()
    }
}

pub struct SessionStore {
    session_pools: HashMap<DB3Address, SessionPool>,
    token_account_map: HashMap<String, DB3Address>,
    open_session_headers: HashSet<String>,
    sid: i32,
}

impl SessionStore {
    pub fn new() -> Self {
        SessionStore {
            session_pools: HashMap::new(),
            token_account_map: HashMap::new(),
            open_session_headers: HashSet::new(),
            sid: 0,
        }
    }
    fn gen_token(&self) -> String {
        Uuid::new_v4().to_string()
    }

    fn generate_unique_token(&self) -> Result<String, String> {
        for _ in 0..GEN_TOKEN_RETRY {
            let token = self.gen_token();
            if !self.token_account_map.contains_key(&token) {
                return Ok(token.clone());
            }
        }
        Err(format!("Fail to generate unique token after retry"))
    }

    fn is_session_header_exit(&self, header: &String) -> bool {
        self.open_session_headers.contains(header)
    }
    fn add_session_header(&mut self, header: &String) {
        self.open_session_headers.insert(header.clone());
    }
    fn is_ttl_expired(&self, ts: i64) -> bool {
        Utc::now().timestamp() - ts >= DEFAULT_SESSION_TTL
    }
    /// Add session into pool
    pub fn add_new_session(
        &mut self,
        header: &String,
        start_time: i64,
        addr: DB3Address,
    ) -> Result<(String, QuerySessionInfo), String> {
        if self.is_ttl_expired(start_time) {
            return Err(format!("Session HEADER {} ttl is expired", header));
        }
        if self.is_session_header_exit(header) {
            return Err(format!("Session HEADER {} already exist", header));
        }
        self.sid += 1;
        let token = self.generate_unique_token().map_err(|e| e)?;
        match self.session_pools.get_mut(&addr) {
            Some(sess_pool) => {
                self.token_account_map.insert(token.clone(), addr);
                let res = sess_pool.create_new_session(self.sid, &token, start_time);
                if res.is_ok() {
                    self.add_session_header(header);
                }
                res
            }
            None => {
                let mut sess_pool = SessionPool::new();
                let res = sess_pool.create_new_session(self.sid, &token, start_time);
                if res.is_ok() {
                    self.token_account_map.insert(token.clone(), addr);
                    self.session_pools.insert(addr, sess_pool);
                    self.add_session_header(header);
                }
                res
            }
        }
    }

    /// remove session with given token
    /// 1. verify token exsit
    /// 2. verify session exist with given (token, addr)
    pub fn remove_session(&mut self, token: &str) -> Result<SessionManager, String> {
        match self.token_account_map.remove(token) {
            Some(addr) => match self.session_pools.get_mut(&addr) {
                Some(sess_pool) => sess_pool.remove_session(token),
                None => Err(format!("Fail to remove session. Address not exist")),
            },
            None => Err(format!("Fail to remove session, token not exist {token}")),
        }
    }
    pub fn is_session_exist(&self, token: &str) -> bool {
        match self.token_account_map.get(token) {
            Some(addr) => match self.session_pools.get(&addr) {
                Some(sess_pool) => sess_pool.session_pool.contains_key(token),
                None => false,
            },
            None => false,
        }
    }
    pub fn get_address(&self, token: &str) -> Option<DB3Address> {
        match self.token_account_map.get(token).clone() {
            Some(addr) => Some(addr.clone()),
            None => None,
        }
    }
    pub fn get_session_mut(&mut self, token: &str) -> Option<&mut SessionManager> {
        match self.token_account_map.get(token) {
            Some(addr) => match self.session_pools.get_mut(&addr) {
                Some(sess_pool) => sess_pool.session_pool.get_mut(token),
                None => None,
            },
            None => None,
        }
    }
}
#[derive(Debug, Clone, Primitive, PartialEq)]
pub enum SessionStatus {
    Running = 1,
    Blocked = 2,
    Stop = 3,
}
impl SessionStatus {}

#[derive(Debug, Clone)]
pub struct SessionManager {
    session_info: QuerySessionInfo,
    status: SessionStatus,
}

impl SessionManager {
    pub fn new() -> Self {
        Self::create_session(0, Utc::now().timestamp())
    }
    pub fn create_session(id: i32, start_time: i64) -> Self {
        SessionManager {
            session_info: QuerySessionInfo {
                id,
                start_time,
                query_count: 0,
            },
            status: SessionStatus::Running.into(),
        }
    }
    pub fn get_session_status(&self) -> &SessionStatus {
        &self.status
    }
    pub fn get_session_status_as_i32(&self) -> i32 {
        self.status.to_u32().unwrap() as i32
    }
    pub fn get_session_info(&self) -> QuerySessionInfo {
        self.session_info.clone()
    }
    pub fn get_session_id(&self) -> i32 {
        self.session_info.id
    }
    pub fn get_start_time(&self) -> i64 {
        self.session_info.start_time
    }
    pub fn get_session_query_count(&self) -> i32 {
        self.session_info.query_count
    }
    pub fn check_session_running(&mut self) -> bool {
        matches!(self.check_session_status(), SessionStatus::Running)
    }
    pub fn check_session_status(&mut self) -> &SessionStatus {
        match self.status {
            SessionStatus::Running => {
                if Utc::now().timestamp() - self.session_info.start_time > DEFAULT_SESSION_PERIOD {
                    self.status = SessionStatus::Blocked;
                } else if self.session_info.query_count >= DEFAULT_SESSION_QUERY_LIMIT {
                    self.status = SessionStatus::Blocked;
                }
            }
            _ => {}
        }
        &self.status
    }
    pub fn close_session(&mut self) {
        self.status = SessionStatus::Stop;
    }
    pub fn increase_query(&mut self, count: i32) {
        self.session_info.query_count += count;
    }
}

#[cfg(test)]
mod tests {
    use super::*;
<<<<<<< HEAD
    use db3_crypto::key_derive;
    use db3_crypto::signature_scheme::SignatureScheme;
    use db3_proto::db3_session_proto::SessionStatus;
    use uuid::Uuid;

    fn gen_address() -> DB3Address {
        let seed: [u8; 32] = [0; 32];
        let (address, _) =
            key_derive::derive_key_pair_from_path(&seed, None, &SignatureScheme::ED25519).unwrap();
        address
    }
=======
    use crate::num_traits::FromPrimitive;
    use db3_base::get_a_static_keypair;
    use db3_base::get_address_from_pk;
    use uuid::Uuid;

>>>>>>> da98a998
    #[test]
    fn test_new_session() {
        let mut session = SessionManager::new();
        assert_eq!(&SessionStatus::Running, session.check_session_status());
    }
    #[test]
    fn test_get_session_status() {
        let mut session = SessionManager::new();
        assert_eq!(&SessionStatus::Running, session.get_session_status());
    }

    #[test]
    fn update_session_status_happy_path() {
        let mut session = SessionManager::new();
        assert_eq!(&SessionStatus::Running, session.check_session_status());
    }

    #[test]
    fn query_exceed_limit_session_blocked() {
        let mut session = SessionManager::new();
        session.check_session_status();
        assert_eq!(&SessionStatus::Running, session.check_session_status());
        session.increase_query(DEFAULT_SESSION_QUERY_LIMIT + 1);
        session.check_session_status();
        assert_eq!(&SessionStatus::Blocked, session.check_session_status());
    }

    #[test]
    fn close_session_test() {
        let mut session = SessionManager::new();
        assert_eq!(&SessionStatus::Running, session.check_session_status());
        session.close_session();
        assert_eq!(&SessionStatus::Stop, session.check_session_status());
    }

    #[test]
    fn add_session_exceed_limit() {
        let mut sess_store = SessionStore::new();
        let addr = gen_address();
        let ts = Utc::now().timestamp();
        for _ in 0..DEFAULT_SESSION_POOL_SIZE_LIMIT {
            assert!(sess_store
                .add_new_session(&Uuid::new_v4().to_string(), ts, addr)
                .is_ok())
        }

        let res = sess_store.add_new_session(&Uuid::new_v4().to_string(), ts, addr);
        assert!(res.is_err());
        assert_eq!(
            "Fail to create new session since session pool size exceed limit 1000",
            res.err().unwrap()
        );
    }

    #[test]
    fn get_session() {
        let mut sess_store = SessionStore::new();
        let addr = gen_address();
        let ts = Utc::now().timestamp();
        // add session and create new session pool
        let res = sess_store.add_new_session(&Uuid::new_v4().to_string(), ts, addr);
        assert!(res.is_ok());
        let token1 = res.unwrap().0;
        assert_eq!(token1.len(), 36);
        let res = sess_store.add_new_session(&Uuid::new_v4().to_string(), ts, addr);
        assert!(res.is_ok());
        let token2 = res.unwrap().0;
        assert_ne!(token1, token2);
        let res = sess_store.get_session_mut(&token1);
        assert!(res.is_some());
        assert_eq!(res.unwrap().get_session_id(), 1);
        let res = sess_store.get_session_mut(&"token_unknow".to_string());
        assert!(res.is_none());
    }

    #[test]
    fn add_session_wrong_path_duplicate_header() {
        let mut sess_store = SessionStore::new();
        let addr = gen_address();
        let header = Uuid::new_v4().to_string();
        let ts = Utc::now().timestamp();
        // add session and create new session pool
        let res = sess_store.add_new_session(&header, ts, addr);
        assert!(res.is_ok());
        let token1 = res.unwrap().0;
        assert_eq!(token1.len(), 36);
        let res = sess_store.add_new_session(&header, ts, addr);
        assert!(res.is_err());
    }

    #[test]
    fn remove_session_test() {
        let mut sess_store = SessionStore::new();
        let addr = gen_address();
        let ts = Utc::now().timestamp();
        let res = sess_store.add_new_session(&Uuid::new_v4().to_string(), ts, addr);
        assert!(res.is_ok());
        let token1 = res.unwrap().0;
        assert_eq!(token1.len(), 36);
        let res = sess_store.add_new_session(&Uuid::new_v4().to_string(), ts, addr);
        assert!(res.is_ok());
        let token2 = res.unwrap().0;
        assert_ne!(token1, token2);
        let res = sess_store.remove_session(&token2);
        assert!(res.is_ok());
        assert_eq!(2, res.unwrap().get_session_id());
        let res = sess_store.remove_session(&token2);
        assert!(res.is_err());
    }

    #[test]
    fn cleanup_session_test() {
        let mut sess_store = SessionStore::new();
        let addr = gen_address();
        let ts = Utc::now().timestamp();
        for i in 0..100 {
            let (token, _) = sess_store
                .add_new_session(&Uuid::new_v4().to_string(), ts, addr)
                .unwrap();

            // convert session with even id into blocked status
            if i % 2 == 0 {
                let session = sess_store.get_session_mut(&token).unwrap();
                session.increase_query(DEFAULT_SESSION_QUERY_LIMIT + 1);
                session.check_session_status();
                assert_eq!(&SessionStatus::Blocked, session.check_session_status());
            }
        }
        // expect session pool len 100. 50 running, 50 blocked
        assert_eq!(
            sess_store.session_pools.get(&addr).unwrap().get_pool_size(),
            100
        );

        // Act: clean up session
        sess_store
            .session_pools
            .get_mut(&addr)
            .unwrap()
            .cleanup_session();

        assert_eq!(
            sess_store.session_pools.get(&addr).unwrap().get_pool_size(),
            50
        );
    }

    #[test]
    fn is_ttl_expired_test() {
        let sess_store = SessionStore::new();
        assert!(!sess_store.is_ttl_expired(Utc::now().timestamp() - 1));
        assert!(sess_store.is_ttl_expired(Utc::now().timestamp() - 5));
        assert!(sess_store.is_ttl_expired(Utc::now().timestamp() - 10));
    }

    #[test]
    fn session_status_from_i32() {
        assert_eq!(SessionStatus::from_i32(1), Some(SessionStatus::Running));
        assert_eq!(SessionStatus::from_i32(2), Some(SessionStatus::Blocked));
        assert_eq!(SessionStatus::from_i32(3), Some(SessionStatus::Stop));
    }
}<|MERGE_RESOLUTION|>--- conflicted
+++ resolved
@@ -16,14 +16,9 @@
 //
 
 use chrono::Utc;
-<<<<<<< HEAD
 use db3_crypto::db3_address::DB3Address;
-use db3_proto::db3_session_proto::{QuerySessionInfo, SessionStatus};
-=======
 use db3_proto::db3_session_proto::QuerySessionInfo;
-use ethereum_types::Address;
 use num_traits::ToPrimitive;
->>>>>>> da98a998
 use std::collections::{HashMap, HashSet};
 use uuid::Uuid;
 // retry generate token
@@ -312,7 +307,6 @@
 #[cfg(test)]
 mod tests {
     use super::*;
-<<<<<<< HEAD
     use db3_crypto::key_derive;
     use db3_crypto::signature_scheme::SignatureScheme;
     use db3_proto::db3_session_proto::SessionStatus;
@@ -324,13 +318,6 @@
             key_derive::derive_key_pair_from_path(&seed, None, &SignatureScheme::ED25519).unwrap();
         address
     }
-=======
-    use crate::num_traits::FromPrimitive;
-    use db3_base::get_a_static_keypair;
-    use db3_base::get_address_from_pk;
-    use uuid::Uuid;
-
->>>>>>> da98a998
     #[test]
     fn test_new_session() {
         let mut session = SessionManager::new();
