--- conflicted
+++ resolved
@@ -95,10 +95,8 @@
     DocumentNotExist(String),
     #[error("document modified permission error")]
     DocumentModifiedPermissionError,
-<<<<<<< HEAD
     #[error("fail to store event for {0}")]
     StoreEventError(String),
-=======
     #[error("invalid filter value {0}")]
     InvalidFilterValue(String),
     #[error("invalid filter op {0}")]
@@ -109,7 +107,6 @@
     IndexNotFoundForFiledFilter(String),
     #[error("invalid filter json string {0}")]
     InvalidFilterJson(String),
->>>>>>> 9312cc5a
 }
 
 pub type Result<T> = std::result::Result<T, DB3Error>;