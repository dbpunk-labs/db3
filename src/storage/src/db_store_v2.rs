--- conflicted
+++ resolved
@@ -27,15 +27,9 @@
 use db3_crypto::id_v2::OpEntryId;
 use db3_error::{DB3Error, Result};
 use db3_proto::db3_database_v2_proto::{
-<<<<<<< HEAD
-    database_message, Collection, CollectionState as CollectionStateProto, DatabaseMessage,
-    DatabaseState as DatabaseStateProto, DatabaseStatePersistence, Document, DocumentDatabase,
-    EventDatabase, Index, Query,
-=======
     database_message, BlockState, Collection, CollectionState as CollectionStateProto,
     DatabaseMessage, DatabaseState as DatabaseStateProto, DatabaseStatePersistence, Document,
-    DocumentDatabase, EventDatabase, Query,
->>>>>>> 0974e4a6
+    DocumentDatabase, EventDatabase, Index, Query,
 };
 use db3_proto::db3_mutation_v2_proto::mutation::body_wrapper::Body;
 use db3_proto::db3_mutation_v2_proto::{
