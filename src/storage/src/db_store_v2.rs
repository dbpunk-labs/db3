//
// db_store_v2.rs
// Copyright (C) 2022 db3.network Author imotai <codego.me@gmail.com>
//
// Licensed under the Apache License, Version 2.0 (the "License");
// you may not use this file except in compliance with the License.
// You may obtain a copy of the License at
//
//    http://www.apache.org/licenses/LICENSE-2.0
//
// Unless required by applicable law or agreed to in writing, software
// distributed under the License is distributed on an "AS IS" BASIS,
// WITHOUT WARRANTIES OR CONDITIONS OF ANY KIND, either express or implied.
// See the License for the specific language governing permissions and
// limitations under the License.
//
//
use crate::collection_key;
use crate::db_doc_key_v2::DbDocKeyV2;
use crate::db_owner_key_v2::DbOwnerKey;
use crate::doc_store::{DocStore, DocStoreConfig};
use bytes::BytesMut;
use chashmap::CHashMap;
use db3_crypto::db3_address::DB3Address;
use db3_crypto::id::DbId;
use db3_crypto::id_v2::OpEntryId;
use db3_error::{DB3Error, Result};
use db3_proto::db3_database_v2_proto::{
    database_message, Collection, CollectionState as CollectionStateProto, DatabaseMessage,
    DatabaseState as DatabaseStateProto, DatabaseStatePersistence, Document, DocumentDatabase,
    EventDatabase, Query,
};
use db3_proto::db3_mutation_v2_proto::{
    CollectionMutation, DocumentDatabaseMutation, EventDatabaseMutation,
};
use prost::Message;
use rocksdb::{DBRawIteratorWithThreadMode, DBWithThreadMode, MultiThreaded, Options, WriteBatch};
use std::collections::HashMap;
use std::ops::Deref;
use std::ops::DerefMut;
use std::path::Path;
use std::sync::Arc;
use tracing::info;

type StorageEngine = DBWithThreadMode<MultiThreaded>;
type DBRawIterator<'a> = DBRawIteratorWithThreadMode<'a, StorageEngine>;

const STATE_CF: &str = "DB_STATE_CF";

#[derive(Clone)]
pub struct DBStoreV2Config {
    pub db_path: String,
    pub db_store_cf_name: String,
    pub doc_store_cf_name: String,
    pub collection_store_cf_name: String,
    pub index_store_cf_name: String,
    pub doc_owner_store_cf_name: String,
    pub db_owner_store_cf_name: String,
    pub scan_max_limit: usize,
    pub enable_doc_store: bool,
    pub doc_store_conf: DocStoreConfig,
    pub doc_start_id: i64,
}

#[derive(Clone)]
struct CollectionState {
    // the total doc count
    pub total_doc_count: u64,
}

#[derive(Clone)]
struct DatabaseState {
    pub doc_order: i64,
    pub collection_state: HashMap<String, CollectionState>,
    pub total_doc_count: u64,
}

#[derive(Clone)]
pub struct DBStoreV2 {
    config: DBStoreV2Config,
    se: Arc<StorageEngine>,
    doc_store: Arc<DocStore>,
    db_state: Arc<CHashMap<String, DatabaseState>>,
}

impl DBStoreV2 {
    pub fn new(config: DBStoreV2Config) -> Result<Self> {
        let mut cf_opts = Options::default();
        cf_opts.create_if_missing(true);
        cf_opts.create_missing_column_families(true);
        info!("open db store with path {}", config.db_path.as_str());
        let path = Path::new(config.db_path.as_str());
        let se = Arc::new(
            StorageEngine::open_cf(
                &cf_opts,
                &path,
                [
                    config.db_store_cf_name.as_str(),
                    config.doc_store_cf_name.as_str(),
                    config.collection_store_cf_name.as_str(),
                    config.index_store_cf_name.as_str(),
                    config.doc_owner_store_cf_name.as_str(),
                    config.db_owner_store_cf_name.as_str(),
                    STATE_CF,
                ],
            )
            .map_err(|e| {
                DB3Error::OpenStoreError(config.db_path.to_string(), format!("db_store_v2 {e}"))
            })?,
        );
        let doc_store = match config.enable_doc_store {
            false => Arc::new(DocStore::mock()),
            true => Arc::new(DocStore::new(config.doc_store_conf.clone())?),
        };
        Ok(Self {
            config,
            se,
            doc_store,
            db_state: Arc::new(CHashMap::new()),
        })
    }
    pub fn flush(&self) -> Result<()> {
        self.se
            .flush()
            .map_err(|e| DB3Error::WriteStoreError(format!("{e}")))
    }

    pub fn get_all_event_db(&self) -> Result<Vec<EventDatabase>> {
        let cf_handle = self
            .se
            .cf_handle(self.config.db_store_cf_name.as_str())
            .ok_or(DB3Error::ReadStoreError("cf is not found".to_string()))?;
        let mut it = self.se.raw_iterator_cf(&cf_handle);
        it.seek_to_first();
        let mut databases: Vec<EventDatabase> = Vec::new();
        loop {
            if !it.valid() {
                break;
            }
            if let Some(value) = it.value() {
                match DatabaseMessage::decode(value.as_ref()) {
                    Ok(c) => {
                        if let Some(database_message::Database::EventDb(db)) = c.database {
                            databases.push(db)
                        }
                    }
                    Err(e) => return Err(DB3Error::ReadStoreError(format!("{e}"))),
                }
            }
            it.next();
        }
        Ok(databases)
    }

    ///
    /// execute the function before exposing rpc service
    ///
    pub fn recover_db_state(&self) -> Result<()> {
        // recover states
        let cf_handle = self
            .se
            .cf_handle(self.config.db_store_cf_name.as_str())
            .ok_or(DB3Error::ReadStoreError("cf is not found".to_string()))?;
        let mut it = self.se.raw_iterator_cf(&cf_handle);
        it.seek_to_first();
        loop {
            if !it.valid() {
                break;
            }
            if let Some(key) = it.key() {
                let key_ref: &[u8] = key.as_ref();
                let address = DB3Address::try_from(key_ref)?;
                let address_str = address.to_hex();
<<<<<<< HEAD
                println!("{address_str}");
=======
>>>>>>> f1ac0b02
                if let Some(state) = self.recover_from_state(&address).map_err(|e| {
                    DB3Error::ReadStoreError(format!("fail to convert db state with err {e}"))
                })? {
                    info!(
                        "recover db {} with doc order {} and total doc count {} from local state",
                        address_str.as_str(),
                        state.doc_order,
                        state.total_doc_count
                    );
                    let collection_state: HashMap<String, CollectionState> = state
                        .collection_states
                        .iter()
                        .map(|item| {
                            (
                                item.0.to_string(),
                                CollectionState {
                                    total_doc_count: item.1.total_doc_count,
                                },
                            )
                        })
                        .collect();
                    self.db_state.insert(
                        address_str,
                        DatabaseState {
                            doc_order: state.doc_order,
                            collection_state,
                            total_doc_count: state.total_col_count,
                        },
                    );
                } else {
                    let collections = self.get_entries_with_prefix::<Collection>(
                        address.as_ref(),
                        self.config.collection_store_cf_name.as_str(),
                    )?;

                    let collection_state: HashMap<String, CollectionState> = collections
                        .iter()
                        .map(|item| {
                            (
                                item.name.to_string(),
                                CollectionState { total_doc_count: 0 },
                            )
                        })
                        .collect();

                    // try recover from doc ownership
                    if let Some(doc_order) = self.recover_db_doc_id(&address)? {
                        info!(
                            "recover db {} with doc order {} from doc owner store",
                            address_str.as_str(),
                            doc_order
                        );
                        self.db_state.insert(
                            address_str,
                            DatabaseState {
                                doc_order: doc_order + 1,
                                collection_state,
                                total_doc_count: 0,
                            },
                        );
                    } else {
                        // fail back the doc id config
                        info!(
                            "recover db {} with doc order {}",
                            address_str.as_str(),
                            self.config.doc_start_id
                        );
                        self.db_state.insert(
                            address_str,
                            DatabaseState {
                                doc_order: self.config.doc_start_id,
                                collection_state,
                                total_doc_count: 0,
                            },
                        );
                    }
                }
            }
            it.next();
        }
        Ok(())
    }

    fn recover_from_state(&self, address: &DB3Address) -> Result<Option<DatabaseStatePersistence>> {
        self.get_entry::<DatabaseStatePersistence>(STATE_CF, address.as_ref())
    }

    fn recover_db_doc_id(&self, address: &DB3Address) -> Result<Option<i64>> {
        let cf_handle = self
            .se
            .cf_handle(self.config.doc_owner_store_cf_name.as_str())
            .ok_or(DB3Error::ReadStoreError("cf is not found".to_string()))?;
<<<<<<< HEAD
        let prefix = DbDocKeyV2::build_prefix(address);
        let mut it: DBRawIterator = self.se.prefix_iterator_cf(&cf_handle, &prefix).into();
        let mut doc_id = 0;
        while it.valid() {
            if let Some(key) = it.key() {
                let key_ref: &[u8] = key.as_ref();
                if !DbDocKeyV2::is_the_same_db(key_ref, address) {
                    break;
                }
                doc_id = DbDocKeyV2::decode_id(key.as_ref())?;
            }
            it.next();
        }
        Ok(Some(doc_id))
=======
        let mut it: DBRawIterator = self
            .se
            .prefix_iterator_cf(&cf_handle, address.as_ref())
            .into();
        it.seek_to_last();
        if it.valid() {
            if let Some(key) = it.key() {
                let id = DbDocKeyV2::decode_id(key.as_ref())?;
                return Ok(Some(id));
            }
        }
        Ok(None)
>>>>>>> f1ac0b02
    }

    fn update_db_state_for_add_db(&self, db_addr: &str) {
        self.db_state.insert(
            db_addr.to_string(),
            DatabaseState {
                doc_order: 0,
                collection_state: HashMap::new(),
                total_doc_count: 0,
            },
        );
    }

    fn update_db_state_for_new_collection(&self, db_addr: &str, col: &str) {
        if let Some(mut write_guard) = self.db_state.get_mut(db_addr) {
            let database_state = write_guard.deref_mut();
            database_state
                .collection_state
                .insert(col.to_string(), CollectionState { total_doc_count: 0 });
        }
    }

    fn update_db_state_for_delete_docs(&self, db_addr: &str, col: &str, count: u64) {
        if let Some(mut write_guard) = self.db_state.get_mut(db_addr) {
            let database_state = write_guard.deref_mut();
            database_state.total_doc_count = database_state.total_doc_count - count;
            if let Some(collection_state) = database_state.collection_state.get_mut(col) {
                collection_state.total_doc_count = collection_state.total_doc_count - count;
            }
        }
    }

    fn update_db_state_for_add_docs(
        &self,
        db_addr_hex: &str,
        col: &str,
        count: usize,
    ) -> Result<Option<Vec<i64>>> {
        if let Some(mut write_guard) = self.db_state.get_mut(db_addr_hex) {
            let database_state = write_guard.deref_mut();
            let mut ids: Vec<i64> = Vec::new();
            for id in 1..(count + 1) {
                ids.push(database_state.doc_order + id as i64);
            }
            database_state.doc_order = database_state.doc_order + count as i64;
            database_state.total_doc_count = database_state.total_doc_count + count as u64;
            if let Some(collection_state) = database_state.collection_state.get_mut(col) {
                collection_state.total_doc_count = collection_state.total_doc_count + count as u64;
            }
            Ok(Some(ids))
        } else {
            Ok(None)
        }
    }

    pub fn get_collection_of_database(
        &self,
        db_addr: &DB3Address,
    ) -> Result<(Vec<Collection>, Vec<CollectionStateProto>)> {
        let collections = self.get_entries_with_prefix::<Collection>(
            db_addr.as_ref(),
            self.config.collection_store_cf_name.as_str(),
        )?;
        let mut collection_states: Vec<CollectionStateProto> = Vec::new();
        for col in collections.iter() {
            if let Some(state) = self.get_collection_state(db_addr, col.name.as_str()) {
                collection_states.push(state);
            } else {
                return Err(DB3Error::CollectionNotFound(
                    db_addr.to_hex(),
                    col.name.to_string(),
                ));
            }
        }
        Ok((collections, collection_states))
    }

    pub fn get_database_of_owner(
        &self,
        owner: &DB3Address,
    ) -> Result<(Vec<DatabaseMessage>, Vec<DatabaseStateProto>)> {
        let cf_handle = self
            .se
            .cf_handle(self.config.db_owner_store_cf_name.as_str())
            .ok_or(DB3Error::ReadStoreError("cf is not found".to_string()))?;
        let mut it: DBRawIterator = self.se.prefix_iterator_cf(&cf_handle, owner).into();
        let mut entries: Vec<DatabaseMessage> = Vec::new();
        let mut database_state: Vec<DatabaseStateProto> = Vec::new();
        while it.valid() {
            if let Some(k) = it.key() {
                if &k[0..owner.as_ref().len()] != owner.as_ref() {
                    break;
                }
            } else {
                break;
            }
            if let Some(v) = it.value() {
                let addr = DB3Address::try_from(v)
                    .map_err(|e| DB3Error::ReadStoreError(format!("{e}")))?;
                if let Ok(Some(d)) = self.get_database(&addr) {
                    if let Some(state) = self.get_database_state(&addr) {
                        entries.push(d);
                        database_state.push(state);
                    }
                }
            }
            it.next();
        }
        Ok((entries, database_state))
    }

    fn get_entries_with_prefix<T>(&self, prefix: &[u8], cf: &str) -> Result<Vec<T>>
    where
        T: Message + std::default::Default,
    {
        let cf_handle = self
            .se
            .cf_handle(cf)
            .ok_or(DB3Error::ReadStoreError("cf is not found".to_string()))?;
        let mut it: DBRawIterator = self.se.prefix_iterator_cf(&cf_handle, prefix).into();
        let mut entries: Vec<T> = Vec::new();
        while it.valid() {
            if let Some(k) = it.key() {
                if &k[0..prefix.len()] != prefix {
                    break;
                }
            } else {
                break;
            }
            if let Some(v) = it.value() {
                match T::decode(v.as_ref()) {
                    Ok(c) => {
                        entries.push(c);
                    }
                    Err(e) => {
                        return Err(DB3Error::ReadStoreError(format!("{e}")));
                    }
                }
            }
            it.next();
        }
        Ok(entries)
    }

    fn get_entry<T>(&self, cf: &str, id: &[u8]) -> Result<Option<T>>
    where
        T: Message + std::default::Default,
    {
        let cf_handle = self
            .se
            .cf_handle(cf)
            .ok_or(DB3Error::ReadStoreError("cf is not found".to_string()))?;
        let value = self
            .se
            .get_cf(&cf_handle, id)
            .map_err(|e| DB3Error::ReadStoreError(format!("{e}")))?;
        if let Some(v) = value {
            match T::decode(v.as_ref()) {
                Ok(c) => Ok(Some(c)),
                Err(e) => Err(DB3Error::ReadStoreError(format!("{e}"))),
            }
        } else {
            Ok(None)
        }
    }

    pub fn get_collection(&self, db_addr: &DB3Address, name: &str) -> Result<Option<Collection>> {
        let ck = collection_key::build_collection_key(db_addr, name)
            .map_err(|e| DB3Error::ReadStoreError(format!("{e}")))?;
        let ck_ref: &[u8] = ck.as_ref();
        self.get_entry::<Collection>(self.config.collection_store_cf_name.as_str(), ck_ref)
    }

    pub fn create_collection(
        &self,
        sender: &DB3Address,
        db_addr: &DB3Address,
        collection: &CollectionMutation,
        block: u64,
        order: u32,
        idx: u16,
    ) -> Result<()> {
        let db = self.get_database(db_addr)?;
        if db.is_none() {
            return Err(DB3Error::ReadStoreError(
                "fail to find database".to_string(),
            ));
        }
        if self.is_db_collection_exist(db_addr, collection.collection_name.as_str())? {
            return Err(DB3Error::ReadStoreError(
                "collection with name exist".to_string(),
            ));
        }
        let ck = collection_key::build_collection_key(db_addr, collection.collection_name.as_str())
            .map_err(|e| DB3Error::ReadStoreError(format!("{e}")))?;
        let collection_store_cf_handle = self
            .se
            .cf_handle(self.config.collection_store_cf_name.as_str())
            .ok_or(DB3Error::ReadStoreError("cf is not found".to_string()))?;
        let ck_ref: &[u8] = ck.as_ref();
        let id = OpEntryId::create(block, order, idx)
            .map_err(|e| DB3Error::ReadStoreError(format!("{e}")))?;
        // validate the index
        let col = Collection {
            id: id.as_ref().to_vec(),
            name: collection.collection_name.to_string(),
            index_fields: collection.index_fields.to_vec(),
            sender: sender.as_ref().to_vec(),
        };
        let mut buf = BytesMut::with_capacity(1024);
        col.encode(&mut buf)
            .map_err(|e| DB3Error::WriteStoreError(format!("{e}")))?;
        let buf = buf.freeze();
        let mut batch = WriteBatch::default();
        batch.put_cf(&collection_store_cf_handle, ck_ref, buf.as_ref());
        self.se
            .write(batch)
            .map_err(|e| DB3Error::WriteStoreError(format!("{e}")))?;
        let db_addr_hex = db_addr.to_hex();
        self.update_db_state_for_new_collection(
            db_addr_hex.as_str(),
            collection.collection_name.as_str(),
        );
        if self.config.enable_doc_store {
            self.doc_store
                .create_collection(db_addr, collection)
                .map_err(|e| DB3Error::WriteStoreError(format!("{e}")))?;
        }
        Ok(())
    }

    pub fn get_database(&self, db_addr: &DB3Address) -> Result<Option<DatabaseMessage>> {
        self.get_entry::<DatabaseMessage>(self.config.db_store_cf_name.as_str(), db_addr.as_ref())
    }

    pub fn get_collection_state(
        &self,
        db_addr: &DB3Address,
        col: &str,
    ) -> Option<CollectionStateProto> {
        let db_addr_hex = db_addr.to_hex();
        if let Some(guard) = self.db_state.get(db_addr_hex.as_str()) {
            let database_state = guard.deref();
            if let Some(col_state) = database_state.collection_state.get(col) {
                return Some(CollectionStateProto {
                    total_doc_count: col_state.total_doc_count,
                });
            }
        }
        None
    }

    pub fn get_database_state(&self, db_addr: &DB3Address) -> Option<DatabaseStateProto> {
        let db_addr_hex = db_addr.to_hex();
        if let Some(guard) = self.db_state.get(db_addr_hex.as_str()) {
            let database_state = guard.deref();
            Some(DatabaseStateProto {
                total_doc_count: database_state.total_doc_count,
                total_col_count: database_state.collection_state.len() as u64,
                doc_order: database_state.doc_order,
            })
        } else {
            None
        }
    }

    pub fn update_docs(
        &self,
        db_addr: &DB3Address,
        sender: &DB3Address,
        col_name: &str,
        docs: &Vec<String>,
        doc_ids: &Vec<i64>,
    ) -> Result<()> {
        if !self.is_db_collection_exist(db_addr, col_name)? {
            return Err(DB3Error::CollectionNotFound(
                col_name.to_string(),
                db_addr.to_hex(),
            ));
        }
        self.verify_docs_ownership(sender, db_addr, doc_ids)?;
        if self.config.enable_doc_store {
            //TODO add id-> owner mapping to control the permissions
            self.doc_store.patch_docs(db_addr, col_name, docs, &doc_ids)
        } else {
            Ok(())
        }
    }

    pub fn query_docs(
        &self,
        db_addr: &DB3Address,
        col_name: &str,
        query: &Query,
    ) -> Result<(Vec<Document>, u64)> {
        if !self.is_db_collection_exist(db_addr, col_name)? {
            return Err(DB3Error::ReadStoreError(
                "collection name {col_name} does not exist".to_string(),
            ));
        }
        if self.config.enable_doc_store {
            let (result, count) = self.doc_store.execute_query(db_addr, col_name, query)?;
            let mut documents = vec![];
            for (id, doc) in result {
                documents.push(Document { id, doc })
            }
            Ok((documents, count))
        } else {
            Ok((vec![], 0))
        }
    }

    pub fn delete_docs(
        &self,
        db_addr: &DB3Address,
        sender: &DB3Address,
        col_name: &str,
        doc_ids: &Vec<i64>,
    ) -> Result<()> {
        if !self.is_db_collection_exist(db_addr, col_name)? {
            return Err(DB3Error::CollectionNotFound(
                col_name.to_string(),
                db_addr.to_hex(),
            ));
        }
        self.verify_docs_ownership(sender, db_addr, doc_ids)?;
        if self.config.enable_doc_store {
            //TODO add id-> owner mapping to control the permissions
            self.doc_store.delete_docs(db_addr, col_name, doc_ids)?;
        }
        let db_addr_hex = db_addr.to_hex();
        self.update_db_state_for_delete_docs(db_addr_hex.as_str(), col_name, doc_ids.len() as u64);
        self.delete_doc_ids_from_owner_store(db_addr, doc_ids)
    }

    pub fn add_docs(
        &self,
        db_addr: &DB3Address,
        sender: &DB3Address,
        col_name: &str,
        docs: &Vec<String>,
    ) -> Result<Vec<i64>> {
        if !self.is_db_collection_exist(db_addr, col_name)? {
            return Err(DB3Error::CollectionNotFound(
                col_name.to_string(),
                db_addr.to_hex(),
            ));
        }
        let db_addr_hex = db_addr.to_hex();
        let doc_ids =
            self.update_db_state_for_add_docs(db_addr_hex.as_str(), col_name, docs.len())?;
        if let Some(all_doc_ids) = doc_ids {
            self.create_doc_ownership(sender, db_addr, &all_doc_ids)?;
            // add db+id-> owner mapping to control the permissions
            if self.config.enable_doc_store {
                self.doc_store
                    .add_str_docs(db_addr, col_name, docs, &all_doc_ids)?;
            }
            return Ok(all_doc_ids);
        }
        Ok(vec![])
    }

    /// verify if the collection exists in the given db
    pub fn is_db_collection_exist(&self, db_addr: &DB3Address, col_name: &str) -> Result<bool> {
        let ck = collection_key::build_collection_key(db_addr, col_name)
            .map_err(|e| DB3Error::ReadStoreError(format!("{e}")))?;
        let collection_store_cf_handle = self
            .se
            .cf_handle(self.config.collection_store_cf_name.as_str())
            .ok_or(DB3Error::ReadStoreError("cf is not found".to_string()))?;
        let ck_ref: &[u8] = ck.as_ref();
        let value = self
            .se
            .get_cf(&collection_store_cf_handle, ck_ref)
            .map_err(|e| DB3Error::ReadStoreError(format!("{e}")))?;
        Ok(value.is_some())
    }

    /// clean doc ids that are not in the collection
    pub fn delete_doc_ids_from_owner_store(
        &self,
        db_addr: &DB3Address,
        doc_ids: &Vec<i64>,
    ) -> Result<()> {
        let doc_owner_store_cf_handle = self
            .se
            .cf_handle(self.config.doc_owner_store_cf_name.as_str())
            .ok_or(DB3Error::ReadStoreError("cf is not found".to_string()))?;
        let mut batch = WriteBatch::default();
        for id in doc_ids {
            let db_doc_key = DbDocKeyV2(db_addr, *id).encode()?;
            batch.delete_cf(&doc_owner_store_cf_handle, &db_doc_key);
        }
        self.se
            .write(batch)
            .map_err(|e| DB3Error::WriteStoreError(format!("{e}")))?;
        Ok(())
    }

    /// verify the ownership of the doc ids
    pub fn verify_docs_ownership(
        &self,
        sender: &DB3Address,
        db_addr: &DB3Address,
        doc_ids: &Vec<i64>,
    ) -> Result<()> {
        let doc_owner_store_cf_handle = self
            .se
            .cf_handle(self.config.doc_owner_store_cf_name.as_str())
            .ok_or(DB3Error::ReadStoreError("cf is not found".to_string()))?;
        for id in doc_ids {
            let db_doc_key = DbDocKeyV2(db_addr, *id).encode().unwrap();
            let value = self
                .se
                .get_cf(&doc_owner_store_cf_handle, db_doc_key)
                .map_err(|e| DB3Error::ReadStoreError(format!("{e}")))?;
            if let Some(owner) = value {
                if owner != sender.as_ref() {
                    return Err(DB3Error::OwnerVerifyFailed(format!(
                        "doc owner is not the sender"
                    )));
                }
            } else {
                return Err(DB3Error::OwnerVerifyFailed(format!("doc id is not found")));
            }
        }
        Ok(())
    }

    pub fn get_doc_key_from_doc_id(&self, doc_id: i64) -> Result<Vec<u8>> {
        let doc_owner_store_cf_handle = self
            .se
            .cf_handle(self.config.doc_owner_store_cf_name.as_str())
            .ok_or(DB3Error::ReadStoreError("cf is not found".to_string()))?;
        let value = self
            .se
            .get_cf(&doc_owner_store_cf_handle, doc_id.to_be_bytes().as_ref())
            .map_err(|e| DB3Error::ReadStoreError(format!("{e}")))?;
        match value {
            Some(v) => Ok(v),
            None => {
                return Err(DB3Error::ReadStoreError(format!(
                    "doc owner key not found for doc id {}",
                    doc_id
                )))
            }
        }
    }
    /// create db+id-> owner mapping to control the permissions
    pub fn create_doc_ownership(
        &self,
        sender: &DB3Address,
        db_addr: &DB3Address,
        doc_ids: &Vec<i64>,
    ) -> Result<()> {
        let doc_owner_store_cf_handle = self
            .se
            .cf_handle(self.config.doc_owner_store_cf_name.as_str())
            .ok_or(DB3Error::ReadStoreError("cf is not found".to_string()))?;
        let mut batch = WriteBatch::default();
        for id in doc_ids {
            let db_doc_key = DbDocKeyV2(db_addr, *id);
            let encoded_db_doc_key = db_doc_key.encode()?;
            batch.put_cf(
                &doc_owner_store_cf_handle,
                &encoded_db_doc_key,
                sender.as_ref(),
            );
        }
        self.se
            .write(batch)
            .map_err(|e| DB3Error::WriteStoreError(format!("{e}")))?;
        Ok(())
    }

    pub fn create_event_database(
        &self,
        sender: &DB3Address,
        mutation: &EventDatabaseMutation,
        nonce: u64,
        network_id: u64,
        block: u64,
        order: u32,
    ) -> Result<DbId> {
        let db_addr = DbId::from((sender, nonce, network_id));
        let db_store_cf_handle = self
            .se
            .cf_handle(self.config.db_store_cf_name.as_str())
            .ok_or(DB3Error::ReadStoreError("cf is not found".to_string()))?;
        let db_owner_store_cf_handle = self
            .se
            .cf_handle(self.config.db_owner_store_cf_name.as_str())
            .ok_or(DB3Error::ReadStoreError("cf is not found".to_string()))?;
        let db_owner = DbOwnerKey(sender, block, order);
        let db_owner_encoded_key = db_owner.encode()?;
        //TODO check the name
        let database = EventDatabase {
            address: db_addr.as_ref().to_vec(),
            sender: sender.as_ref().to_vec(),
            desc: mutation.desc.to_string(),
            contract_address: mutation.contract_address.to_string(),
            ttl: mutation.ttl,
            events_json_abi: mutation.events_json_abi.to_string(),
            evm_node_url: mutation.evm_node_url.to_string(),
            start_block: mutation.start_block,
        };
        let database_msg = DatabaseMessage {
            database: Some(database_message::Database::EventDb(database)),
        };
        let mut buf = BytesMut::with_capacity(1024);
        database_msg
            .encode(&mut buf)
            .map_err(|e| DB3Error::WriteStoreError(format!("{e}")))?;
        let buf = buf.freeze();
        let mut batch = WriteBatch::default();
        batch.put_cf(&db_store_cf_handle, db_addr.as_ref(), buf.as_ref());
        batch.put_cf(
            &db_owner_store_cf_handle,
            &db_owner_encoded_key,
            db_addr.as_ref(),
        );
        self.se
            .write(batch)
            .map_err(|e| DB3Error::WriteStoreError(format!("{e}")))?;

        let db_addr_hex = db_addr.to_hex();
        self.update_db_state_for_add_db(db_addr_hex.as_str());
        for (idx, cm) in mutation.tables.iter().enumerate() {
            self.create_collection(sender, db_addr.address(), cm, block, order, idx as u16)?;
        }
        if self.config.enable_doc_store {
            self.doc_store
                .create_database(db_addr.address())
                .map_err(|e| DB3Error::WriteStoreError(format!("{e}")))?;
        }
        Ok(db_addr)
    }

    pub fn create_doc_database(
        &self,
        sender: &DB3Address,
        mutation: &DocumentDatabaseMutation,
        nonce: u64,
        network_id: u64,
        block: u64,
        order: u32,
    ) -> Result<DbId> {
        let db_addr = DbId::from((sender, nonce, network_id));
        let db_store_cf_handle = self
            .se
            .cf_handle(self.config.db_store_cf_name.as_str())
            .ok_or(DB3Error::ReadStoreError("cf is not found".to_string()))?;
        let db_owner_store_cf_handle = self
            .se
            .cf_handle(self.config.db_owner_store_cf_name.as_str())
            .ok_or(DB3Error::ReadStoreError("cf is not found".to_string()))?;
        let db_owner = DbOwnerKey(sender, block, order);
        let db_owner_encoded_key = db_owner.encode()?;
        let database = DocumentDatabase {
            address: db_addr.as_ref().to_vec(),
            sender: sender.as_ref().to_vec(),
            desc: mutation.db_desc.to_string(),
        };
        let database_msg = DatabaseMessage {
            database: Some(database_message::Database::DocDb(database)),
        };
        let mut buf = BytesMut::with_capacity(1024);
        database_msg
            .encode(&mut buf)
            .map_err(|e| DB3Error::WriteStoreError(format!("{e}")))?;
        let buf = buf.freeze();
        let mut batch = WriteBatch::default();
        batch.put_cf(&db_store_cf_handle, db_addr.as_ref(), buf.as_ref());
        batch.put_cf(
            &db_owner_store_cf_handle,
            &db_owner_encoded_key,
            db_addr.as_ref(),
        );
        self.se
            .write(batch)
            .map_err(|e| DB3Error::WriteStoreError(format!("{e}")))?;
        let db_addr_hex = db_addr.to_hex();
        self.update_db_state_for_add_db(db_addr_hex.as_str());
        if self.config.enable_doc_store {
            self.doc_store
                .create_database(db_addr.address())
                .map_err(|e| DB3Error::WriteStoreError(format!("{e}")))?;
        }
        Ok(db_addr)
    }
}

#[cfg(test)]
mod tests {
    use super::*;
    use tempdir::TempDir;

    #[test]
    fn test_new_db_store() {
        let tmp_dir_path = TempDir::new("new_db_store_path").expect("create temp dir");
        let real_path = tmp_dir_path.path().to_str().unwrap().to_string();
        let config = DBStoreV2Config {
            db_path: real_path,
            db_store_cf_name: "db".to_string(),
            doc_store_cf_name: "doc".to_string(),
            collection_store_cf_name: "cf2".to_string(),
            index_store_cf_name: "index".to_string(),
            doc_owner_store_cf_name: "doc_owner".to_string(),
            db_owner_store_cf_name: "db_owner".to_string(),
            scan_max_limit: 50,
            enable_doc_store: false,
            doc_store_conf: DocStoreConfig::default(),
            doc_start_id: 1000,
        };
        let result = DBStoreV2::new(config);
        assert_eq!(result.is_ok(), true);
    }
    #[test]
    fn test_collection_test() {
        let tmp_dir_path = TempDir::new("new_database").expect("create temp dir");
        let real_path = tmp_dir_path.path().to_str().unwrap().to_string();
        let config = DBStoreV2Config {
            db_path: real_path,
            db_store_cf_name: "db".to_string(),
            doc_store_cf_name: "doc".to_string(),
            collection_store_cf_name: "cf2".to_string(),
            index_store_cf_name: "index".to_string(),
            doc_owner_store_cf_name: "doc_owner".to_string(),
            db_owner_store_cf_name: "db_owner".to_string(),
            scan_max_limit: 50,
            enable_doc_store: false,
            doc_store_conf: DocStoreConfig::default(),
            doc_start_id: 1000,
        };
        let result = DBStoreV2::new(config);
        assert_eq!(result.is_ok(), true);
        let db_m = DocumentDatabaseMutation {
            db_desc: "test_desc".to_string(),
        };
        let db3_store = result.unwrap();
        let result = db3_store.create_doc_database(&DB3Address::ZERO, &db_m, 1, 1, 1, 1);
        assert!(result.is_ok());
        let db_id = result.unwrap();
        if let Ok(Some(db)) = db3_store.get_database(db_id.address()) {
            if let Some(database_message::Database::DocDb(doc_db)) = db.database {
                assert_eq!("test_desc", doc_db.desc.as_str());
            }
        } else {
            assert!(false);
        }
        let collection = CollectionMutation {
            index_fields: vec![],
            collection_name: "col1".to_string(),
        };
        let col_state = db3_store.get_collection_state(&db_id.address(), "col1");
        assert!(col_state.is_none());
        let result =
            db3_store.create_collection(&DB3Address::ZERO, db_id.address(), &collection, 1, 1, 1);
        assert!(result.is_ok());
        let col_state = db3_store.get_collection_state(&db_id.address(), "col1");
        assert!(col_state.is_some());
        let result = db3_store.get_collection(db_id.address(), "col1");
        if let Ok(Some(_c)) = result {
            assert!(true);
        } else {
            assert!(false);
        }
        if let Ok((cl, states)) = db3_store.get_collection_of_database(db_id.address()) {
            assert_eq!(cl.len(), 1);
            assert_eq!(states.len(), 1);
        } else {
            assert!(false);
        }
    }

    #[test]
    fn test_create_doc_db() {
        let tmp_dir_path = TempDir::new("new_database").expect("create temp dir");
        let real_path = tmp_dir_path.path().to_str().unwrap().to_string();
        let config = DBStoreV2Config {
            db_path: real_path,
            db_store_cf_name: "db".to_string(),
            doc_store_cf_name: "doc".to_string(),
            collection_store_cf_name: "cf2".to_string(),
            index_store_cf_name: "index".to_string(),
            doc_owner_store_cf_name: "doc_owner".to_string(),
            db_owner_store_cf_name: "db_owner".to_string(),
            scan_max_limit: 50,
            enable_doc_store: false,
            doc_store_conf: DocStoreConfig::default(),
            doc_start_id: 1000,
        };
        let result = DBStoreV2::new(config);
        assert_eq!(result.is_ok(), true);
        let db_m = DocumentDatabaseMutation {
            db_desc: "test_desc".to_string(),
        };
        let db3_store = result.unwrap();
        let db_state = db3_store.get_database_state(&DB3Address::ZERO);
        assert!(db_state.is_none());

        let result = db3_store.create_doc_database(&DB3Address::ZERO, &db_m, 1, 1, 1, 1);
        assert!(result.is_ok());
        let db_id = result.unwrap();
        let db_state = db3_store.get_database_state(&db_id.address());
        assert!(db_state.is_some());
        if let Ok(Some(db)) = db3_store.get_database(db_id.address()) {
            if let Some(database_message::Database::DocDb(doc_db)) = db.database {
                assert_eq!("test_desc", doc_db.desc.as_str());
            }
        } else {
            assert!(false);
        }

        if let Ok((dbs, states)) = db3_store.get_database_of_owner(&DB3Address::ZERO) {
            assert_eq!(dbs.len(), 1);
            assert_eq!(states.len(), 1);
        } else {
            assert!(false);
        }
    }

    #[test]
    fn test_increase_db_doc_order_ut() {
        let tmp_dir_path = TempDir::new("new_database").expect("create temp dir");
        let real_path = tmp_dir_path.path().to_str().unwrap().to_string();
        let config = DBStoreV2Config {
            db_path: real_path,
            db_store_cf_name: "db".to_string(),
            doc_store_cf_name: "doc".to_string(),
            collection_store_cf_name: "cf2".to_string(),
            index_store_cf_name: "index".to_string(),
            doc_owner_store_cf_name: "doc_owner".to_string(),
            db_owner_store_cf_name: "db_owner".to_string(),
            scan_max_limit: 50,
            enable_doc_store: false,
            doc_store_conf: DocStoreConfig::default(),
            doc_start_id: 1000,
        };
        let result = DBStoreV2::new(config);
        assert_eq!(result.is_ok(), true);
        let db_m = DocumentDatabaseMutation {
            db_desc: "test_desc".to_string(),
        };
        let db3_store = result.unwrap();
        let result = db3_store.create_doc_database(&DB3Address::ZERO, &db_m, 1, 1, 1, 1);
        assert!(result.is_ok());
        let db_id_1 = result.unwrap();
        let result = db3_store.create_doc_database(&DB3Address::ZERO, &db_m, 2, 1, 2, 1);
        assert!(result.is_ok());
        let result = db3_store
            .update_db_state_for_add_docs(&db_id_1.address().to_hex(), "col1", 3)
            .unwrap();
        assert_eq!(result, Some(vec![1, 2, 3]));
    }

    #[test]
    fn test_recover_db_state() {
        let tmp_dir_path = TempDir::new("new_database").expect("create temp dir");
        let real_path = tmp_dir_path.path().to_str().unwrap().to_string();
        let mut address: Vec<DB3Address> = Vec::new();

        {
            let config = DBStoreV2Config {
                db_path: real_path.to_string(),
                db_store_cf_name: "db".to_string(),
                doc_store_cf_name: "doc".to_string(),
                collection_store_cf_name: "cf2".to_string(),
                index_store_cf_name: "index".to_string(),
                doc_owner_store_cf_name: "doc_owner".to_string(),
                db_owner_store_cf_name: "db_owner".to_string(),
                scan_max_limit: 50,
                enable_doc_store: false,
                doc_store_conf: DocStoreConfig::default(),
                doc_start_id: 1000,
            };
            let result = DBStoreV2::new(config);
            assert_eq!(result.is_ok(), true);
            let db_m = DocumentDatabaseMutation {
                db_desc: "test_desc".to_string(),
            };
            let db3_store = result.unwrap();
            let result = db3_store.create_doc_database(&DB3Address::ZERO, &db_m, 1, 1, 1, 1);
            assert_eq!(result.is_ok(), true);
            let db_id = result.unwrap();
<<<<<<< HEAD
            let result = db3_store.create_doc_database(&DB3Address::ZERO, &db_m, 2, 2, 2, 2);
            assert_eq!(result.is_ok(), true);
            let db_id2 = result.unwrap();

=======
>>>>>>> f1ac0b02
            let collection = CollectionMutation {
                index_fields: vec![],
                collection_name: "col1".to_string(),
            };
<<<<<<< HEAD

=======
>>>>>>> f1ac0b02
            let result = db3_store.create_collection(
                &DB3Address::ZERO,
                db_id.address(),
                &collection,
                1,
                1,
                1,
            );
            assert!(result.is_ok());
<<<<<<< HEAD
            let result = db3_store.create_collection(
                &DB3Address::ZERO,
                db_id2.address(),
                &collection,
                1,
                1,
                1,
            );
            assert!(result.is_ok());
            let docs = vec!["{\"test\":0}".to_string()];
            address.push(db_id.address().clone());
            for _n in 0..1003 {
                db3_store
                    .add_docs(db_id.address(), &DB3Address::ZERO, "col1", &docs)
                    .unwrap();
            }
            for _n in 0..91 {
                db3_store
                    .add_docs(db_id2.address(), &DB3Address::ZERO, "col1", &docs)
                    .unwrap();
            }
=======
            let docs = vec!["{\"test\":0}".to_string()];
            address.push(db_id.address().clone());
            let result = db3_store.add_docs(db_id.address(), &DB3Address::ZERO, "col1", &docs);
            println!("{:?}", result);
            assert_eq!(result.is_ok(), true);
            db3_store
                .add_docs(db_id.address(), &DB3Address::ZERO, "col1", &docs)
                .unwrap();
            db3_store
                .add_docs(db_id.address(), &DB3Address::ZERO, "col1", &docs)
                .unwrap();
>>>>>>> f1ac0b02
        }

        {
            let config = DBStoreV2Config {
                db_path: real_path,
                db_store_cf_name: "db".to_string(),
                doc_store_cf_name: "doc".to_string(),
                collection_store_cf_name: "cf2".to_string(),
                index_store_cf_name: "index".to_string(),
                doc_owner_store_cf_name: "doc_owner".to_string(),
                db_owner_store_cf_name: "db_owner".to_string(),
                scan_max_limit: 50,
                enable_doc_store: false,
                doc_store_conf: DocStoreConfig::default(),
                doc_start_id: 1000,
            };
            let result = DBStoreV2::new(config);
            let db3_store = result.unwrap();
            let result = db3_store.recover_db_state();
            println!("{:?}", result);
            assert_eq!(result.is_ok(), true);
            let database_state_ret = db3_store.get_database_state(&address[0]);
            println!("{:?}", database_state_ret);
            let database_state = database_state_ret.unwrap();
<<<<<<< HEAD
            assert_eq!(database_state.doc_order, 1004);
=======
            assert_eq!(database_state.doc_order, 4);
>>>>>>> f1ac0b02
        }
    }
}<|MERGE_RESOLUTION|>--- conflicted
+++ resolved
@@ -171,10 +171,6 @@
                 let key_ref: &[u8] = key.as_ref();
                 let address = DB3Address::try_from(key_ref)?;
                 let address_str = address.to_hex();
-<<<<<<< HEAD
-                println!("{address_str}");
-=======
->>>>>>> f1ac0b02
                 if let Some(state) = self.recover_from_state(&address).map_err(|e| {
                     DB3Error::ReadStoreError(format!("fail to convert db state with err {e}"))
                 })? {
@@ -267,7 +263,6 @@
             .se
             .cf_handle(self.config.doc_owner_store_cf_name.as_str())
             .ok_or(DB3Error::ReadStoreError("cf is not found".to_string()))?;
-<<<<<<< HEAD
         let prefix = DbDocKeyV2::build_prefix(address);
         let mut it: DBRawIterator = self.se.prefix_iterator_cf(&cf_handle, &prefix).into();
         let mut doc_id = 0;
@@ -282,20 +277,6 @@
             it.next();
         }
         Ok(Some(doc_id))
-=======
-        let mut it: DBRawIterator = self
-            .se
-            .prefix_iterator_cf(&cf_handle, address.as_ref())
-            .into();
-        it.seek_to_last();
-        if it.valid() {
-            if let Some(key) = it.key() {
-                let id = DbDocKeyV2::decode_id(key.as_ref())?;
-                return Ok(Some(id));
-            }
-        }
-        Ok(None)
->>>>>>> f1ac0b02
     }
 
     fn update_db_state_for_add_db(&self, db_addr: &str) {
@@ -1082,21 +1063,15 @@
             let result = db3_store.create_doc_database(&DB3Address::ZERO, &db_m, 1, 1, 1, 1);
             assert_eq!(result.is_ok(), true);
             let db_id = result.unwrap();
-<<<<<<< HEAD
             let result = db3_store.create_doc_database(&DB3Address::ZERO, &db_m, 2, 2, 2, 2);
             assert_eq!(result.is_ok(), true);
             let db_id2 = result.unwrap();
 
-=======
->>>>>>> f1ac0b02
             let collection = CollectionMutation {
                 index_fields: vec![],
                 collection_name: "col1".to_string(),
             };
-<<<<<<< HEAD
-
-=======
->>>>>>> f1ac0b02
+
             let result = db3_store.create_collection(
                 &DB3Address::ZERO,
                 db_id.address(),
@@ -1106,7 +1081,6 @@
                 1,
             );
             assert!(result.is_ok());
-<<<<<<< HEAD
             let result = db3_store.create_collection(
                 &DB3Address::ZERO,
                 db_id2.address(),
@@ -1128,19 +1102,6 @@
                     .add_docs(db_id2.address(), &DB3Address::ZERO, "col1", &docs)
                     .unwrap();
             }
-=======
-            let docs = vec!["{\"test\":0}".to_string()];
-            address.push(db_id.address().clone());
-            let result = db3_store.add_docs(db_id.address(), &DB3Address::ZERO, "col1", &docs);
-            println!("{:?}", result);
-            assert_eq!(result.is_ok(), true);
-            db3_store
-                .add_docs(db_id.address(), &DB3Address::ZERO, "col1", &docs)
-                .unwrap();
-            db3_store
-                .add_docs(db_id.address(), &DB3Address::ZERO, "col1", &docs)
-                .unwrap();
->>>>>>> f1ac0b02
         }
 
         {
@@ -1165,11 +1126,7 @@
             let database_state_ret = db3_store.get_database_state(&address[0]);
             println!("{:?}", database_state_ret);
             let database_state = database_state_ret.unwrap();
-<<<<<<< HEAD
             assert_eq!(database_state.doc_order, 1004);
-=======
-            assert_eq!(database_state.doc_order, 4);
->>>>>>> f1ac0b02
         }
     }
 }