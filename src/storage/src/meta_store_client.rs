--- conflicted
+++ resolved
@@ -194,71 +194,8 @@
     use super::*;
     use fastcrypto::encoding::{Base64, Encoding};
     use tokio::time::{sleep, Duration as TokioDuration};
-<<<<<<< HEAD
-    fn build_wallet(key_root_path: &str) -> std::result::Result<LocalWallet, DB3Error> {
-        let config = KeyStoreConfig {
-            key_root_path: key_root_path.to_string(),
-        };
-        let key_store = KeyStore::new(config);
-        match key_store.has_key("evm") {
-            true => {
-                let data = key_store.get_key("evm")?;
-                let data_ref: &[u8] = &data;
-                println!("data_hex: {:?}", hex::encode(data_ref));
-                let wallet = LocalWallet::from_bytes(data_ref)
-                    .map_err(|e| DB3Error::RollupError(format!("{e}")))?;
-                Ok(wallet)
-            }
-            false => {
-                let mut rng = rand::thread_rng();
-                let wallet = LocalWallet::new(&mut rng);
-                let data = wallet.signer().to_bytes();
-                key_store.write_key("evm", data.deref())?;
-                Ok(wallet)
-            }
-        }
-    }
-    // skip to improve cicd stability
-    #[tokio::test]
-    async fn register_a_data_network_test() {
-        let mut path = PathBuf::from(env!("CARGO_MANIFEST_DIR"));
-        let key_root_path = path
-            .parent()
-            .unwrap()
-            .parent()
-            .unwrap()
-            .join("tools/keys")
-            .to_str()
-            .unwrap()
-            .to_string();
-
-        let wallet = build_wallet(key_root_path.as_str()).unwrap();
-=======
     #[tokio::test]
     async fn register_no1_data_network() {
-        let data = hex::decode("ac0974bec39a17e36ba4a6b4d238ff944bacb478cbed5efcae784d7bf4f2ff80")
-            .unwrap();
-        let data_ref: &[u8] = data.as_ref();
-        let wallet = LocalWallet::from_bytes(data_ref).unwrap();
->>>>>>> e628ee4f
-        let wallet = wallet.with_chain_id(31337_u32);
-        let rollup_node_address = wallet.address();
-        let contract_addr = "0x5FbDB2315678afecb367f032d93F642f64180aa3";
-        let rpc_url = "ws://127.0.0.1:8545";
-        let client = MetaStoreClient::new(contract_addr, rpc_url, wallet)
-            .await
-            .unwrap();
-        let result = client
-            .register_data_network(&rollup_node_address, rpc_url)
-            .await;
-        assert!(result.is_ok(), "register data network failed {:?}", result);
-        sleep(TokioDuration::from_millis(5 * 1000)).await;
-<<<<<<< HEAD
-=======
-    }
-
-    #[tokio::test]
-    async fn metastore_smoke_test() {
         let data = hex::decode("ac0974bec39a17e36ba4a6b4d238ff944bacb478cbed5efcae784d7bf4f2ff80")
             .unwrap();
         let data_ref: &[u8] = data.as_ref();
@@ -275,16 +212,31 @@
             .await;
         assert!(result.is_ok(), "register data network failed {:?}", result);
         sleep(TokioDuration::from_millis(5 * 1000)).await;
->>>>>>> e628ee4f
+    }
+
+    #[tokio::test]
+    async fn metastore_smoke_test() {
+        let data = hex::decode("ac0974bec39a17e36ba4a6b4d238ff944bacb478cbed5efcae784d7bf4f2ff80")
+            .unwrap();
+        let data_ref: &[u8] = data.as_ref();
+        let wallet = LocalWallet::from_bytes(data_ref).unwrap();
+        let wallet = wallet.with_chain_id(31337_u32);
+        let rollup_node_address = wallet.address();
+        let contract_addr = "0x5FbDB2315678afecb367f032d93F642f64180aa3";
+        let rpc_url = "ws://127.0.0.1:8545";
+        let client = MetaStoreClient::new(contract_addr, rpc_url, wallet)
+            .await
+            .unwrap();
+        let result = client
+            .register_data_network(&rollup_node_address, rpc_url)
+            .await;
+        assert!(result.is_ok(), "register data network failed {:?}", result);
+        sleep(TokioDuration::from_millis(5 * 1000)).await;
         let tx = "TY5SMaPPRk_TMvSDROaQWyc_WHyJrEL760-UhiNnHG4";
         let result = client.update_rollup_step(tx, 2).await;
         assert!(result.is_ok(), "update rollup step failed {:?}", result);
         sleep(TokioDuration::from_millis(5 * 1000)).await;
-<<<<<<< HEAD
-        let tx_ret = client.get_latest_arweave_tx(1).await;
-=======
         let tx_ret = client.get_latest_arweave_tx(2).await;
->>>>>>> e628ee4f
         assert!(tx_ret.is_ok());
         let tx_remote = tx_ret.unwrap();
         assert_eq!(tx, tx_remote);
