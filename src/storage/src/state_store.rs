//
// state_store.rs
// Copyright (C) 2023 db3.network Author imotai <codego.me@gmail.com>
//
// Licensed under the Apache License, Version 2.0 (the "License");
// you may not use this file except in compliance with the License.
// You may obtain a copy of the License at
//
//    http://www.apache.org/licenses/LICENSE-2.0
//
// Unless required by applicable law or agreed to in writing, software
// distributed under the License is distributed on an "AS IS" BASIS,
// WITHOUT WARRANTIES OR CONDITIONS OF ANY KIND, either express or implied.
// See the License for the specific language governing permissions and
// limitations under the License.
//

use bytes::BytesMut;
use db3_crypto::db3_address::DB3Address;
use db3_error::{DB3Error, Result};
use db3_proto::db3_base_proto::SystemConfig;
use libmdbx::{Database, NoWriteMap, TableFlags, WriteFlags};
use prost::Message;
use std::path::Path;
use std::sync::Arc;
use tracing::info;

const ACCOUNT_META_TABLE: &str = "ACCOUNT_META_TABLE";
const CONFIG_META_TABLE: &str = "CONFIG_META_TABLE";
<<<<<<< HEAD
const BLOCK_META_TABLE: &str = "BLOCK_META_TABLE";
=======
const CONTRACT_EVENT_TABLE: &str = "CONTRACT_EVENT_TABLE";
>>>>>>> e628ee4f

type DB = Database<NoWriteMap>;

#[derive(Clone)]
pub struct StateStoreConfig {
    pub db_path: String,
}

pub struct StateStore {
    db: Arc<DB>,
}

impl StateStore {
    pub fn new(config: StateStoreConfig) -> Result<Self> {
        info!("open state store with path {}", config.db_path.as_str());
        let path = Path::new(config.db_path.as_str());
        let mut db_builder = DB::new();
        db_builder.set_max_tables(8);
        let db = Arc::new(db_builder.open(path).map_err(|e| {
            DB3Error::OpenStoreError(
                config.db_path.to_string(),
                format!("fail to open db path for state_store with error {e}"),
            )
        })?);
        let txn = db
            .begin_rw_txn()
            .map_err(|e| DB3Error::WriteStoreError(format!("open tx {e}")))?;
        txn.create_table(Some(ACCOUNT_META_TABLE), TableFlags::CREATE)
            .map_err(|e| {
                DB3Error::WriteStoreError(format!(
                    "fail to create account meta table with error {e}"
                ))
            })?;
        txn.create_table(Some(BLOCK_META_TABLE), TableFlags::CREATE)
            .map_err(|e| DB3Error::ReadStoreError(format!("open tx {e}")))?;
        txn.create_table(Some(CONFIG_META_TABLE), TableFlags::CREATE)
            .map_err(|e| {
                DB3Error::WriteStoreError(format!(
                    "fail to create config meta table with error {e}"
                ))
            })?;
        txn.create_table(Some(CONTRACT_EVENT_TABLE), TableFlags::CREATE)
            .map_err(|e| {
                DB3Error::WriteStoreError(format!(
                    "fail to create config event table with error {e}"
                ))
            })?;
        txn.commit().map_err(|e| {
            DB3Error::WriteStoreError(format!("fail to commit the transaction with error {e}"))
        })?;
        Ok(Self { db })
    }
<<<<<<< HEAD
    pub fn get_block(&self) -> Result<u64> {
        let tx = self
            .db
            .begin_ro_txn()
            .map_err(|e| DB3Error::ReadStoreError(format!("open tx {e}")))?;
        let table = tx
            .open_table(Some(BLOCK_META_TABLE))
            .map_err(|e| DB3Error::ReadStoreError(format!("open table {e}")))?;
        let value = tx
            .get::<[u8; 8]>(&table, "BLOCK_KEY".as_ref())
            .map_err(|e| DB3Error::ReadStoreError(format!("get value with key {e}")))?;
        if let Some(v) = value {
            Ok(u64::from_be_bytes(v))
        } else {
            Ok(0)
        }
    }
    pub fn store_block(&self, block: u64) -> Result<()> {
=======

    pub fn get_event_progress(&self, address: &DB3Address) -> Result<Option<u64>> {
        self.get_u64_value(address.as_ref(), CONTRACT_EVENT_TABLE)
    }

    pub fn store_event_progress(&self, address: &DB3Address, block: u64) -> Result<()> {
>>>>>>> e628ee4f
        let txn = self
            .db
            .begin_rw_txn()
            .map_err(|e| DB3Error::WriteStoreError(format!("open tx {e}")))?;
        let table = txn
<<<<<<< HEAD
            .open_table(Some(BLOCK_META_TABLE))
            .map_err(|e| DB3Error::WriteStoreError(format!("open table {e}")))?;
        let buffer = block.to_be_bytes();
        txn.put(&table, "BLOCK_KEY", &buffer, WriteFlags::UPSERT)
            .map_err(|e| DB3Error::WriteStoreError(format!("put value with key {e}")))?;
        txn.commit()
            .map_err(|e| DB3Error::WriteStoreError(format!("put value with key {e}")))?;
        Ok(())
    }
    pub fn get_nonce(&self, id: &DB3Address) -> Result<u64> {
=======
            .open_table(Some(CONTRACT_EVENT_TABLE))
            .map_err(|e| DB3Error::WriteStoreError(format!("open table {e}")))?;
        let buffer = block.to_be_bytes();
        txn.put(&table, address.as_ref(), &buffer, WriteFlags::UPSERT)
            .map_err(|e| DB3Error::WriteStoreError(format!("get value with key {e}")))?;
        txn.commit()
            .map_err(|e| DB3Error::WriteStoreError(format!("get value with key {e}")))?;
        Ok(())
    }

    fn get_u64_value(&self, key: &[u8], table: &str) -> Result<Option<u64>> {
>>>>>>> e628ee4f
        let tx = self
            .db
            .begin_ro_txn()
            .map_err(|e| DB3Error::ReadStoreError(format!("open tx {e}")))?;
        let table_handle = tx
            .open_table(Some(table))
            .map_err(|e| DB3Error::ReadStoreError(format!("open table {e}")))?;
        let value = tx
            .get::<[u8; 8]>(&table_handle, key)
            .map_err(|e| DB3Error::ReadStoreError(format!("get value with key {e}")))?;
        if let Some(v) = value {
            Ok(Some(u64::from_be_bytes(v)))
        } else {
            Ok(None)
        }
    }

    pub fn get_nonce(&self, id: &DB3Address) -> Result<u64> {
        if let Ok(Some(v)) = self.get_u64_value(id.as_ref(), ACCOUNT_META_TABLE) {
            Ok(v)
        } else {
            Ok(0)
        }
    }

    pub fn store_node_config(&self, key: &str, config: &SystemConfig) -> Result<()> {
        let txn = self
            .db
            .begin_rw_txn()
            .map_err(|e| DB3Error::WriteStoreError(format!("open tx {e}")))?;
        let table = txn
            .open_table(Some(CONFIG_META_TABLE))
            .map_err(|e| DB3Error::WriteStoreError(format!("open table {e}")))?;
        let mut buf = BytesMut::with_capacity(8 * 1024);
        config
            .encode(&mut buf)
            .map_err(|e| DB3Error::WriteStoreError(format!("{}", e)))?;
        let buf = buf.freeze();
        txn.put(&table, key.as_bytes(), &buf, WriteFlags::UPSERT)
            .map_err(|e| DB3Error::WriteStoreError(format!("get value with key {e}")))?;
        txn.commit()
            .map_err(|e| DB3Error::WriteStoreError(format!("get value with key {e}")))?;
        Ok(())
    }

    pub fn get_node_config(&self, key: &str) -> Result<Option<SystemConfig>> {
        let tx = self
            .db
            .begin_ro_txn()
            .map_err(|e| DB3Error::ReadStoreError(format!("open tx {e}")))?;
        let table = tx
            .open_table(Some(CONFIG_META_TABLE))
            .map_err(|e| DB3Error::ReadStoreError(format!("open table {e}")))?;
        let value = tx
            .get::<Vec<u8>>(&table, key.as_bytes())
            .map_err(|e| DB3Error::WriteStoreError(format!("get value with key {e}")))?;
        if let Some(v) = value {
            match SystemConfig::decode(v.as_ref()) {
                Ok(config) => Ok(Some(config)),
                Err(e) => Err(DB3Error::ReadStoreError(format!(
                    "fail to decode database message {e}"
                ))),
            }
        } else {
            Ok(None)
        }
    }

    pub fn incr_nonce(&self, id: &DB3Address, nonce: u64) -> Result<u64> {
        let txn = self
            .db
            .begin_rw_txn()
            .map_err(|e| DB3Error::WriteStoreError(format!("open tx {e}")))?;
        let table = txn
            .open_table(Some(ACCOUNT_META_TABLE))
            .map_err(|e| DB3Error::WriteStoreError(format!("open table {e}")))?;
        let value = txn
            .get::<[u8; 8]>(&table, id.as_ref())
            .map_err(|e| DB3Error::WriteStoreError(format!("get value with key {e}")))?;
        if let Some(v) = value {
            let new_nonce = u64::from_be_bytes(v) + 1;
            if new_nonce == nonce {
                let buffer = new_nonce.to_be_bytes();
                txn.put(&table, id.as_ref(), &buffer, WriteFlags::UPSERT)
                    .map_err(|e| DB3Error::WriteStoreError(format!("get value with key {e}")))?;
                txn.commit()
                    .map_err(|e| DB3Error::WriteStoreError(format!("get value with key {e}")))?;
                Ok(new_nonce)
            } else {
                Err(DB3Error::WriteStoreError("bad nonce".to_string()))
            }
        } else {
            if nonce == 1 {
                let buffer = 1_u64.to_be_bytes();
                txn.put(&table, id.as_ref(), &buffer, WriteFlags::UPSERT)
                    .map_err(|e| DB3Error::WriteStoreError(format!("get value with key {e}")))?;
                txn.commit()
                    .map_err(|e| DB3Error::WriteStoreError(format!("get value with key {e}")))?;
                Ok(1)
            } else {
                Err(DB3Error::WriteStoreError("bad nonce".to_string()))
            }
        }
    }
}

#[cfg(test)]
mod tests {
    use super::*;
    use tempdir::TempDir;

    #[test]
    fn test_new_state_store() {
        let tmp_dir_path = TempDir::new("new_state_store_path").expect("create temp dir");
        let real_path = tmp_dir_path.path().to_str().unwrap().to_string();
        let config = StateStoreConfig { db_path: real_path };
        let result = StateStore::new(config);
        assert!(result.is_ok());
    }

    #[test]
    fn test_get_nonce() {
        let tmp_dir_path = TempDir::new("nonce_").expect("create temp dir");
        let real_path = tmp_dir_path.path().to_str().unwrap().to_string();
        let config = StateStoreConfig { db_path: real_path };
        if let Ok(store) = StateStore::new(config) {
            if let Err(e) = store.get_nonce(&DB3Address::ZERO) {
                println!("{e}");
                assert!(false);
            }
        } else {
            assert!(false);
        }
    }

    #[test]
    fn test_incr_nonce() {
        let tmp_dir_path = TempDir::new("nonce_").expect("create temp dir");
        let real_path = tmp_dir_path.path().to_str().unwrap().to_string();
        let config = StateStoreConfig { db_path: real_path };
        if let Ok(store) = StateStore::new(config) {
            let nonce = store.incr_nonce(&DB3Address::ZERO, 1).unwrap();
            assert_eq!(1, nonce);
            let result = store.incr_nonce(&DB3Address::ZERO, 1);
            assert_eq!(false, result.is_ok());
            let nonce = store.incr_nonce(&DB3Address::ZERO, 2).unwrap();
            assert_eq!(2, nonce);
        } else {
            assert!(false)
        }
    }
}<|MERGE_RESOLUTION|>--- conflicted
+++ resolved
@@ -27,11 +27,8 @@
 
 const ACCOUNT_META_TABLE: &str = "ACCOUNT_META_TABLE";
 const CONFIG_META_TABLE: &str = "CONFIG_META_TABLE";
-<<<<<<< HEAD
+const CONTRACT_EVENT_TABLE: &str = "CONTRACT_EVENT_TABLE";
 const BLOCK_META_TABLE: &str = "BLOCK_META_TABLE";
-=======
-const CONTRACT_EVENT_TABLE: &str = "CONTRACT_EVENT_TABLE";
->>>>>>> e628ee4f
 
 type DB = Database<NoWriteMap>;
 
@@ -84,7 +81,6 @@
         })?;
         Ok(Self { db })
     }
-<<<<<<< HEAD
     pub fn get_block(&self) -> Result<u64> {
         let tx = self
             .db
@@ -103,20 +99,11 @@
         }
     }
     pub fn store_block(&self, block: u64) -> Result<()> {
-=======
-
-    pub fn get_event_progress(&self, address: &DB3Address) -> Result<Option<u64>> {
-        self.get_u64_value(address.as_ref(), CONTRACT_EVENT_TABLE)
-    }
-
-    pub fn store_event_progress(&self, address: &DB3Address, block: u64) -> Result<()> {
->>>>>>> e628ee4f
-        let txn = self
-            .db
-            .begin_rw_txn()
-            .map_err(|e| DB3Error::WriteStoreError(format!("open tx {e}")))?;
-        let table = txn
-<<<<<<< HEAD
+        let txn = self
+            .db
+            .begin_rw_txn()
+            .map_err(|e| DB3Error::WriteStoreError(format!("open tx {e}")))?;
+        let table = txn
             .open_table(Some(BLOCK_META_TABLE))
             .map_err(|e| DB3Error::WriteStoreError(format!("open table {e}")))?;
         let buffer = block.to_be_bytes();
@@ -126,8 +113,16 @@
             .map_err(|e| DB3Error::WriteStoreError(format!("put value with key {e}")))?;
         Ok(())
     }
-    pub fn get_nonce(&self, id: &DB3Address) -> Result<u64> {
-=======
+    pub fn get_event_progress(&self, address: &DB3Address) -> Result<Option<u64>> {
+        self.get_u64_value(address.as_ref(), CONTRACT_EVENT_TABLE)
+    }
+
+    pub fn store_event_progress(&self, address: &DB3Address, block: u64) -> Result<()> {
+        let txn = self
+            .db
+            .begin_rw_txn()
+            .map_err(|e| DB3Error::WriteStoreError(format!("open tx {e}")))?;
+        let table = txn
             .open_table(Some(CONTRACT_EVENT_TABLE))
             .map_err(|e| DB3Error::WriteStoreError(format!("open table {e}")))?;
         let buffer = block.to_be_bytes();
@@ -139,7 +134,6 @@
     }
 
     fn get_u64_value(&self, key: &[u8], table: &str) -> Result<Option<u64>> {
->>>>>>> e628ee4f
         let tx = self
             .db
             .begin_ro_txn()
