--- conflicted
+++ resolved
@@ -48,17 +48,13 @@
 }
 
 impl DocStore {
-<<<<<<< HEAD
     pub fn mock() -> Self {
         let config = DocStoreConfig::default();
         let dbs = Cache::new(config.in_memory_db_handle_limit as u64);
         Self { config, dbs }
     }
 
-    pub fn new(config: DocStoreConfig) -> Result<Self> {
-=======
     pub fn new(config: DocStoreConfig) -> Self {
->>>>>>> 8f81a1ac
         let dbs = Cache::new(config.in_memory_db_handle_limit as u64);
         Self { config, dbs }
     }
@@ -129,7 +125,6 @@
     }
 
     pub fn add_str_doc(&self, db_addr: &DB3Address, col_name: &str, doc: &str) -> Result<i64> {
-<<<<<<< HEAD
         let db_opt = self.get_db_ref(db_addr);
         if let Some(db) = db_opt {
             let id = db
@@ -203,20 +198,6 @@
     }
 
     fn get_db_ref(&self, db_addr: &DB3Address) -> Option<Arc<EJDB>> {
-=======
-        match self.add_str_docs(db_addr, col_name, &vec![doc.to_string()]) {
-            Ok(ids) => Ok(ids[0]),
-            Err(e) => Err(e),
-        }
-    }
-    pub fn add_str_docs(
-        &self,
-        db_addr: &DB3Address,
-        col_name: &str,
-        docs: &Vec<String>,
-    ) -> Result<Vec<i64>> {
-        // validata the db and col
->>>>>>> 8f81a1ac
         let key = db_addr.as_ref().to_vec();
         let add_addr_clone = db_addr.clone();
         let db_root_path = self.config.db_root_path.to_string();
@@ -227,9 +208,7 @@
                 None
             }
         });
-
         if let Some(entry) = db_entry {
-<<<<<<< HEAD
             Some(entry.value().clone())
         } else {
             None
@@ -268,17 +247,29 @@
             db.patch(col_name, &doc, id)
                 .map_err(|e| DB3Error::WriteStoreError(format!("{e}")))?;
             Ok(())
-=======
+        } else {
+            Err(DB3Error::WriteStoreError(format!(
+                "no database found with addr {}",
+                db_addr.to_hex()
+            )))
+        }
+    }
+    pub fn add_str_docs(
+        &self,
+        db_addr: &DB3Address,
+        col_name: &str,
+        docs: &Vec<String>,
+    ) -> Result<Vec<i64>> {
+        let db_opt = self.get_db_ref(db_addr);
+        if let Some(db) = db_opt {
             let mut ids = Vec::new();
             for doc in docs {
-                let id = entry
-                    .value()
+                let id = db
                     .put_new(col_name, doc)
                     .map_err(|e| DB3Error::WriteStoreError(format!("{e}")))?;
                 ids.push(id);
             }
             Ok(ids)
->>>>>>> 8f81a1ac
         } else {
             Err(DB3Error::WriteStoreError(format!(
                 "no database found with addr {}",
@@ -303,9 +294,10 @@
             db_root_path: real_path,
             in_memory_db_handle_limit: 16,
         };
-        let doc_store = DocStore::new(config).unwrap();
-        let ret = doc_store.create_database(&DB3Address::ZERO);
-        assert!(ret.is_ok());
+        let doc_store = DocStore::new(config);
+        let db_id_ret = doc_store.create_database(&DB3Address::ZERO, 1, 1);
+        assert!(db_id_ret.is_ok());
+        let db_id = db_id_ret.unwrap();
         let collection = CollectionMutation {
             index_fields: vec![Index {
                 path: "/f1".to_string(),
@@ -327,16 +319,9 @@
             db_root_path: real_path,
             in_memory_db_handle_limit: 16,
         };
-<<<<<<< HEAD
         let doc_store = DocStore::new(config).unwrap();
         let ret = doc_store.create_database(&DB3Address::ZERO);
         assert!(ret.is_ok());
-=======
-        let doc_store = DocStore::new(config);
-        let db_id_ret = doc_store.create_database(&DB3Address::ZERO, 1, 1);
-        assert!(db_id_ret.is_ok());
-        let db_id = db_id_ret.unwrap();
->>>>>>> 8f81a1ac
         let collection = CollectionMutation {
             index_fields: vec![Index {
                 path: "/f1".to_string(),
@@ -397,8 +382,6 @@
                 assert_eq!(1, result.len());
             }
 
-
-
             let doc_str = r#"{"test":"v2", "f1":"f1"}"#;
             if let Err(_) = doc_store.patch_doc(&db_id, "col1", doc_str, id) {
                 assert!(false);
