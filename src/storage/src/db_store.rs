//
// ns_store.rs
// Copyright (C) 2022 db3.network Author imotai <codego.me@gmail.com>
//
// Licensed under the Apache License, Version 2.0 (the "License");
// you may not use this file except in compliance with the License.
// You may obtain a copy of the License at
//
//    http://www.apache.org/licenses/LICENSE-2.0
//
// Unless required by applicable law or agreed to in writing, software
// distributed under the License is distributed on an "AS IS" BASIS,
// WITHOUT WARRANTIES OR CONDITIONS OF ANY KIND, either express or implied.
// See the License for the specific language governing permissions and
// limitations under the License.
//

use super::db_key::DbKey;
use crate::db3_document::DB3Document;
use bytes::BytesMut;
use db3_base::bson_util;
use db3_crypto::{
    db3_address::DB3Address, id::CollectionId, id::DbId, id::DocumentEntryId, id::DocumentId,
    id::IndexId, id::TxId,
};
use db3_error::{DB3Error, Result};
use db3_proto::db3_database_proto::{Collection, Database, Document};
use db3_proto::db3_mutation_proto::{DatabaseAction, DatabaseMutation};
use merkdb::proofs::{query::Query, Node, Op as ProofOp};
use merkdb::{BatchEntry, Merk, Op};
use prost::Message;
use std::collections::HashMap;
use std::collections::LinkedList;
use std::ops::Range;
use std::pin::Pin;
use tracing::{debug, info, span, warn, Level};

pub enum DbStoreOp {
    DbOp {
        pub create_db_ops: u64,
        pub create_collection_ops: u64,
        pub create_index_ops: u64,
        pub data_in_bytes: u64,
    },

    DocOp {
        pub add_doc_ops: u64,
        pub del_doc_ops: u64,
        pub update_doc_ops: u64,
        pub data_in_bytes: u64,
    },
}

pub struct DbStore {}

impl DbStore {
    pub fn new() -> Self {
        Self {}
    }

    fn update_database(
        old_db: &Database,
        mutation: &DatabaseMutation,
        tx_id: &TxId,
        block_id: u64,
        mutation_id: u32,
    ) -> Result<(Database, DbStoreOp)> {
        let mut new_collections: HashMap<String, Collection> = HashMap::new();
        let mut idx = 0;
        let mut collection_ops: u64 = 0;
        let mut index_ops: u64 = 0;
        for new_collection in mutation.collection_mutations.iter() {
            if old_db
                .collections
                .contains_key(&new_collection.collection_name)
            {
                return Err(DB3Error::ApplyDatabaseError(format!(
                    "duplicated collection names {}",
                    new_collection.collection_name
                )));
            } else {
                idx += 1;
                collection_ops += 1;
                index_ops += new_collection.index.len();
                new_collections.insert(
                    new_collection.collection_name.to_string(),
                    Collection {
                        id: CollectionId::create(block_id, mutation_id, idx)
                            .unwrap()
                            .as_ref()
                            .to_vec(),
                        name: new_collection.collection_name.to_string(),
                        index_list: new_collection.index.to_vec(),
                    },
                );
            }
        }

        for (k, v) in old_db.collections.iter() {
            new_collections.insert(k.to_string(), v.clone());
        }
        let mut tx_list = old_db.tx.to_vec();
        tx_list.push(tx_id.as_ref().to_vec());
        Ok((
            Database {
                address: old_db.address.to_vec(),
                sender: old_db.sender.to_vec(),
                tx: tx_list,
                collections: new_collections,
            },
            DbStoreOp {
                create_db_ops: 0,
                create_collection_ops: collection_ops,
                create_index_ops: index_ops,
                data_in_bytes: 0,
            },
        ))
    }

    fn new_database(
        id: &DbId,
        sender: &DB3Address,
        txid: &TxId,
        mutation: &DatabaseMutation,
        block_id: u64,
        mutation_id: u32,
    ) -> (Database, DbStoreOp) {
        //TODO check the duplicated collection id
        let mut idx = 0;
        let collection_count: u64 = 0;
        let index_count: u64 = 0;
        let collections: HashMap<String, Collection> = mutation
            .collection_mutations
            .iter()
            .map(move |x| {
                idx += 1;
                collection_count += 1;
                index_count += x.index.len();
                (
                    x.collection_name.to_string(),
                    Collection {
                        id: CollectionId::create(block_id, mutation_id, idx)
                            .unwrap()
                            .as_ref()
                            .to_vec(),
                        name: x.collection_name.to_string(),
                        index_list: x.index.to_vec(),
                    },
                )
            })
            .collect();
        (
            Database {
                address: id.as_ref().to_vec(),
                sender: sender.as_ref().to_vec(),
                tx: vec![txid.as_ref().to_vec()],
                collections,
            },
            DbStoreOp::DBOp {
                create_db_ops: 1,
                create_collection_ops: collection_count,
                create_index_ops: index_count,
                data_in_bytes: 0,
            },
        )
    }

    fn convert(
        sender: &DB3Address,
        nonce: u64,
        tx: &TxId,
        mutation: &DatabaseMutation,
        block_id: u64,
        mutation_id: u32,
    ) -> Result<(BatchEntry, DbStoreOp)> {
        let dbid = DbId::try_from((sender, nonce))?;
        let (db, mut ops) = Self::new_database(&dbid, sender, tx, mutation, block_id, mutation_id);
        let (entry, data_in_bytes) = Self::encode_database(dbid, &db);
        ops.data_in_bytes = data_in_bytes;
        Ok((entry, ops))
    }

    fn encode_database(dbid: DbId, database: &Database) -> Result<(BatchEntry, usize)> {
        let key = DbKey(dbid);
        let encoded_key = key.encode()?;
        let mut buf = BytesMut::with_capacity(1024 * 2);
        database
            .encode(&mut buf)
            .map_err(|e| DB3Error::ApplyDatabaseError(format!("{e}")))?;
        let buf = buf.freeze();
        let total_in_bytes = encoded_key.len() + buf.as_ref().len();
        Ok((
            (encoded_key, Op::Put(buf.as_ref().to_vec())),
            total_in_bytes,
        ))
    }

    //
    // create a new database
    //
    fn create_database(
        db: Pin<&mut Merk>,
        sender: &DB3Address,
        nonce: u64,
        tx: &TxId,
        mutation: &DatabaseMutation,
        block_id: u64,
        mutation_id: u32,
    ) -> Result<DbStoreOp> {
        let mut entries: Vec<BatchEntry> = Vec::new();
        let (batch_entry, ops) = Self::convert(sender, nonce, tx, mutation, block_id, mutation_id)?;
        entries.push(batch_entry);
        unsafe {
            Pin::get_unchecked_mut(db)
                .apply(&entries, &[])
                .map_err(|e| DB3Error::ApplyDatabaseError(format!("{e}")))?;
        }
        Ok(ops)
    }

    //
    // add a new collection to database
    //
    fn add_collection(
        db: Pin<&mut Merk>,
        sender: &DB3Address,
        tx: &TxId,
        mutation: &DatabaseMutation,
        block_id: u64,
        mutation_id: u32,
    ) -> Result<DbStoreOp> {
        let addr_ref: &[u8] = mutation.db_address.as_ref();
        let db_id = DbId::try_from(addr_ref)?;
        let database = Self::get_database(db.as_ref(), &db_id)?;
        match database {
            Some(d) => {
                let sender_ref: &[u8] = d.sender.as_ref();
                if sender_ref != sender.as_ref() {
                    warn!(
                        "no permission to add collection to database {}",
                        db_id.to_hex()
                    );
                    Ok(DbStoreOp::DbOp {
                        create_db_ops: 0,
                        create_collection_ops: 0,
                        create_index_ops: 0,
                        data_in_bytes: 0,
                    })
                } else {
                    let mut entries: Vec<BatchEntry> = Vec::new();
                    let (new_db, mut ops) =
                        Self::update_database(&d, mutation, tx, block_id, mutation_id)?;
                    //TODO how to get the byte size that was updated
                    let (entry, data_in_bytes) = Self::encode_database(db_id, &new_db)?;
                    ops.data_in_bytes = data_in_bytes;
                    entries.push(entry);
                    unsafe {
                        Pin::get_unchecked_mut(db)
                            .apply(&entries, &[])
                            .map_err(|e| DB3Error::ApplyDatabaseError(format!("{e}")))?;
                    }
                    Ok(ops)
                }
            }
            None => {
                todo!();
                warn!("database not found with addr {}", db_id.to_hex());
            }
        }
    }

    //
    // delete document
    //
    fn delete_document(
        db: Pin<&mut Merk>,
        sender: &DB3Address,
        mutation: &DatabaseMutation,
    ) -> Result<()> {
        let span = span!(Level::INFO, "document").entered();
        let addr_ref: &[u8] = mutation.db_address.as_ref();
        let db_id = DbId::try_from(addr_ref)?;
        let database = Self::get_database(db.as_ref(), &db_id)?;
        let mut entries: Vec<BatchEntry> = Vec::new();
        match database {
            Some(d) => {
                for document_mutation in &mutation.document_mutations {
                    let collection = d
                        .collections
                        .get(document_mutation.collection_name.as_str())
                        .unwrap();
                    let collection_id = CollectionId::try_from_bytes(collection.id.as_slice())?;
                    for doc_id_base64 in document_mutation.ids.iter() {
                        let document_id = DocumentId::try_from_base64(&doc_id_base64)?;
                        if let Some(v) = db
                            .get(document_id.as_ref())
                            .map_err(|e| DB3Error::QueryDocumentError(format!("{:?}", e)))?
                        {
                            let db3_doc = DB3Document::try_from(v.clone())?;
                            let owner = &db3_doc.get_owner()?;
                            if sender == owner {
                                info!("delete doc id {}", document_id);
                                entries.push((document_id.as_ref().to_vec(), Op::Delete));

                                for index in collection.index_list.iter() {
                                    let key = db3_doc.get_keys(index)?;
                                    let index_id = IndexId::create(
                                        &collection_id,
                                        index.id,
                                        key.to_string().as_str(),
                                        &document_id,
                                    )?;
                                    entries.push((index_id.as_ref().to_vec(), Op::Delete));
                                }
                            } else {
                                return Err(DB3Error::DocumentModifiedPermissionError);
                            }
                        } else {
                            return Err(DB3Error::DocumentNotExist(doc_id_base64.clone()));
                        }
                    }
                }
            }
            None => {
                return Err(DB3Error::ApplyDatabaseError(format!(
                    "database not found with addr {}",
                    db_id.to_hex()
                )))
            }
        }
        unsafe {
            entries.sort_by(|(a_key, _), (b_key, _)| a_key.cmp(&b_key));
            Pin::get_unchecked_mut(db)
                .apply(&entries, &[])
                .map_err(|e| DB3Error::ApplyDatabaseError(format!("{:?}", e)))?;
        }
        span.exit();
        Ok(())
    }

    //
    // add document
    //
    fn add_document(
        db: Pin<&mut Merk>,
        sender: &DB3Address,
        tx: &TxId,
        mutation: &DatabaseMutation,
        block_id: u64,
        mutation_id: u32,
<<<<<<< HEAD
    ) -> Result<DbStoreOp> {
=======
    ) -> Result<Vec<DocumentId>> {
>>>>>>> e6a9bfa2
        let addr_ref: &[u8] = mutation.db_address.as_ref();
        let db_id = DbId::try_from(addr_ref)?;
        let database = Self::get_database(db.as_ref(), &db_id)?;
        let span = span!(Level::INFO, "database").entered();
        let mut add_doc_ops: u64 = 0;
        let mut data_in_bytes: u64 = 0;
        match database {
            Some(d) => {
                let mut entries: Vec<BatchEntry> = Vec::new();
                let mut document_ids: Vec<DocumentId> = Vec::new();
                let cid_index_map: &HashMap<String, _> = &d.collections;
                for document_mutation in &mutation.document_mutations {
                    if let Some(collection) = cid_index_map.get(&document_mutation.collection_name)
                    {
                        let collection_id = CollectionId::try_from_bytes(collection.id.as_slice())
                            .map_err(|e| DB3Error::InvalidCollectionIdBytes(format!("{:?}", e)))
                            .unwrap();
                        for document in document_mutation.documents.iter() {
                            // generate document entry id
                            let document_entry_id = DocumentEntryId::create(
                                block_id,
                                mutation_id,
                                entries.len() as u32,
                            )
                            .map_err(|e| DB3Error::ApplyDatabaseError(format!("{:?}", e)))
                            .unwrap();

                            // generate document id
                            let document_id =
                                DocumentId::create(&collection_id, &document_entry_id)
                                    .map_err(|e| DB3Error::ApplyDatabaseError(format!("{:?}", e)))
                                    .unwrap();

                            // construct db3 document with tx_id and owner addr
                            let db3_document = DB3Document::create_from_document_bytes(
                                document.clone(),
                                &document_id,
                                &tx,
                                &sender,
                            )
                            .map_err(|e| DB3Error::ApplyDatabaseError(format!("{:?}", e)))
                            .unwrap();
                            let document_vec = db3_document.into_bytes().to_vec();
                            add_doc_ops += 1;
                            data_in_bytes += document_vec.len();
                            info!("put document id {}", document_id.to_string());
                            entries.push((document_id.as_ref().to_vec(), Op::Put(document_vec)));

                            // insert index key -> document_id
                            for index in collection.index_list.iter() {
                                // retrieve key(single/multiple) from db3 document
                                match db3_document.get_keys(index) {
                                    Ok(key) => {
                                        // generate index id
                                        let index_id = IndexId::create(
                                            &collection_id,
                                            index.id,
                                            // TODO: convert key into bson bytes
                                            key.to_string().as_str(),
                                            &document_id,
                                        )
                                        .map_err(|e| {
                                            DB3Error::ApplyDatabaseError(format!("{:?}", e))
                                        })
                                        .unwrap();
                                        // put indexId->documentId
                                        info!("put index id {}", index_id.to_string());
                                        add_doc_ops += 1;
                                        entries.push((index_id.as_ref().to_vec(), Op::Put(vec![])));
                                    }
                                    Err(e) => {
                                        return Err(DB3Error::ApplyDatabaseError(format!(
                                            "fail to decode index keys fron document: {:?}",
                                            e
                                        )));
                                    }
                                }
                            }

                            document_ids.push(document_id);
                        }
                    }
                }
                unsafe {
                    entries.sort_by(|(a_key, _), (b_key, _)| a_key.cmp(&b_key));
                    Pin::get_unchecked_mut(db)
                        .apply(&entries, &[])
                        .map_err(|e| DB3Error::ApplyDatabaseError(format!("{:?}", e)))?;
                }
                span.exit();
                return Ok(document_ids);
            }
            None => {
                span.exit();
                return Err(DB3Error::ApplyDatabaseError(format!(
                    "database not found with addr {}",
                    db_id.to_hex()
                )));
            }
        }
<<<<<<< HEAD
        span.exit();
        Ok(DbStoreOp::DocOp {
            add_doc_ops,
            del_doc_ops: 0,
            update_doc_ops: 0,
            data_in_bytes,
        })
=======
>>>>>>> e6a9bfa2
    }
    //
    // add document
    //
    pub fn get_document(db: Pin<&Merk>, document_id: &DocumentId) -> Result<Option<Document>> {
        //TODO use reference
        debug!("get document id: {}", document_id);
        if let Some(v) = db
            .get(document_id.as_ref())
            .map_err(|e| DB3Error::QueryDocumentError(format!("{e}")))?
        {
            let db3_doc = DB3Document::try_from(v.clone())?;
            let doc = bson_util::bson_document_into_bytes(db3_doc.get_document()?);
            let owner = db3_doc.get_owner()?.to_vec();
            let tx_id = db3_doc.get_tx_id()?.as_ref().to_vec();
            Ok(Some(Document {
                id: document_id.as_ref().to_vec(),
                doc,
                owner,
                tx_id,
            }))
        } else {
            Ok(None)
        }
    }
    //
    // get documents
    //
    pub fn get_documents(db: Pin<&Merk>, collection_id: &CollectionId) -> Result<Vec<Document>> {
        //TODO use reference
        let start_key = DocumentId::create(collection_id, &DocumentEntryId::zero())
            .unwrap()
            .as_ref()
            .to_vec();
        let end_key = DocumentId::create(collection_id, &DocumentEntryId::one())
            .unwrap()
            .as_ref()
            .to_vec();
        let mut query = Query::new();
        query.insert_range(std::ops::Range {
            start: start_key,
            end: end_key,
        });

        let ops = db
            .execute_query(query)
            .map_err(|e| DB3Error::QueryKvError(format!("{}", e)))?;
        let mut values: Vec<_> = Vec::new();
        for op in ops.iter() {
            match op {
                ProofOp::Push(Node::KV(k, v)) => {
                    let db3_doc = DB3Document::try_from(v.clone())?;
                    let doc = bson_util::bson_document_into_bytes(db3_doc.get_document()?);
                    let owner = db3_doc.get_owner()?.to_vec();
                    let tx_id = db3_doc.get_tx_id()?.as_ref().to_vec();
                    values.push(Document {
                        id: k.to_vec(),
                        doc,
                        owner,
                        tx_id,
                    })
                }
                _ => {}
            }
        }
        Ok(values)
    }
    pub fn apply_mutation(
        db: Pin<&mut Merk>,
        sender: &DB3Address,
        nonce: u64,
        tx: &TxId,
        mutation: &DatabaseMutation,
        block_id: u64,
        mutation_id: u32,
    ) -> Result<DbStoreOp> {
        let action = DatabaseAction::from_i32(mutation.action);
        match action {
            Some(DatabaseAction::CreateDb) => {
                Self::create_database(db, sender, nonce, tx, mutation, block_id, mutation_id)
            }
            Some(DatabaseAction::AddCollection) => {
                Self::add_collection(db, sender, tx, mutation, block_id, mutation_id)
            }
            Some(DatabaseAction::AddDocument) => {
                // TODO: send event with added ids
                match Self::add_document(db, sender, tx, mutation, block_id, mutation_id) {
                    Ok(ids) => Ok(()),
                    Err(e) => Err(e),
                }
            }
<<<<<<< HEAD
            None => todo!(),
=======
            Some(DatabaseAction::DeleteDocument) => Self::delete_document(db, sender, mutation),
            None => Ok(()),
>>>>>>> e6a9bfa2
        }
    }

    pub fn get_database(db: Pin<&Merk>, id: &DbId) -> Result<Option<Database>> {
        //TODO use reference
        let key = DbKey(id.clone());
        let encoded_key = key.encode()?;
        let value = db
            .get(encoded_key.as_ref())
            .map_err(|e| DB3Error::QueryDatabaseError(format!("{:?}", e)))?;
        if let Some(v) = value {
            match Database::decode(v.as_ref()) {
                Ok(database) => Ok(Some(database)),
                Err(e) => Err(DB3Error::QueryDatabaseError(format!("{:?}", e))),
            }
        } else {
            Ok(None)
        }
    }
}

#[cfg(test)]
mod tests {
    use super::*;
    use db3_base::bson_util;
    use db3_crypto::key_derive;
    use db3_crypto::signature_scheme::SignatureScheme;
    use db3_proto::db3_database_proto::{
        index::index_field::{Order, ValueMode},
        index::IndexField,
        Index,
    };
    use db3_proto::db3_mutation_proto::CollectionMutation;
    use db3_proto::db3_mutation_proto::DocumentMutation;
    use merkdb::rocksdb::merge_operator::delete_callback;
    use std::boxed::Box;
    use tempdir::TempDir;

    fn gen_address() -> DB3Address {
        let seed: [u8; 32] = [0; 32];
        let (address, _) =
            key_derive::derive_key_pair_from_path(&seed, None, &SignatureScheme::ED25519).unwrap();
        address
    }

    fn build_delete_document_mutation(
        addr: &DB3Address,
        collection_name: &str,
        ids: Vec<String>,
    ) -> DatabaseMutation {
        let document_mutations = vec![DocumentMutation {
            collection_name: collection_name.to_string(),
            documents: vec![],
            ids,
        }];
        let dm = DatabaseMutation {
            meta: None,
            collection_mutations: vec![],
            document_mutations,
            db_address: addr.to_vec(),
            action: DatabaseAction::CreateDb.into(),
        };
        let json_data = serde_json::to_string(&dm).unwrap();
        println!("{json_data}");
        dm
    }
    fn build_add_document_mutation(
        addr: &DB3Address,
        collection_name: &str,
        docs: Vec<String>,
    ) -> DatabaseMutation {
        let documents = docs
            .iter()
            .map(|data| bson_util::json_str_to_bson_bytes(data).unwrap())
            .collect();
        let document_mutations = vec![DocumentMutation {
            collection_name: collection_name.to_string(),
            documents,
            ids: vec![],
        }];
        let dm = DatabaseMutation {
            meta: None,
            collection_mutations: vec![],
            document_mutations,
            db_address: addr.to_vec(),
            action: DatabaseAction::CreateDb.into(),
        };
        let json_data = serde_json::to_string(&dm).unwrap();
        println!("{json_data}");
        dm
    }

    fn build_database_mutation(addr: &DB3Address, collection_name: &str) -> DatabaseMutation {
        let index_field = IndexField {
            field_path: "name".to_string(),
            value_mode: Some(ValueMode::Order(Order::Ascending as i32)),
        };

        let index = Index {
            id: 0,
            name: "idx1".to_string(),
            fields: vec![index_field],
        };

        let index_mutation = CollectionMutation {
            index: vec![index],
            collection_name: collection_name.to_string(),
        };

        let dm = DatabaseMutation {
            meta: None,
            collection_mutations: vec![index_mutation],
            document_mutations: vec![],
            db_address: addr.to_vec(),
            action: DatabaseAction::CreateDb.into(),
        };
        let json_data = serde_json::to_string(&dm).unwrap();
        println!("{json_data}");
        dm
    }

    #[test]
    fn db_store_new_database_test() {
        let addr = gen_address();
        let db_id = DbId::try_from((&addr, 1)).unwrap();
        let db_mutation = build_database_mutation(&addr, "collection1");
        let database = DbStore::new_database(&db_id, &addr, &TxId::zero(), &db_mutation, 1000, 100);
        assert!(database.collections.contains_key("collection1"))
    }

    #[test]
    fn db_store_update_database_test() {
        let addr = gen_address();
        let db_id = DbId::try_from((&addr, 1)).unwrap();
        let db_mutation = build_database_mutation(&addr, "collection1");
        let old_database =
            DbStore::new_database(&db_id, &addr, &TxId::zero(), &db_mutation, 1000, 100);
        assert!(old_database.collections.contains_key("collection1"));
        let db_mutation_2 = build_database_mutation(&addr, "collection2");
        let new_database =
            DbStore::update_database(&old_database, &db_mutation_2, &TxId::zero(), 1000, 101)
                .unwrap();

        assert!(new_database.collections.contains_key("collection1"));
        assert!(new_database.collections.contains_key("collection2"));
    }

    #[test]
    fn db_store_update_database_wrong_path() {
        let addr = gen_address();
        let db_id = DbId::try_from((&addr, 1)).unwrap();
        let db_mutation = build_database_mutation(&addr, "collection1");
        let old_database =
            DbStore::new_database(&db_id, &addr, &TxId::zero(), &db_mutation, 1000, 100);
        assert!(old_database.collections.contains_key("collection1"));
        let db_mutation_2 = build_database_mutation(&addr, "collection1");
        let res = DbStore::update_database(&old_database, &db_mutation_2, &TxId::zero(), 1000, 101);
        assert!(res.is_err());
        assert_eq!(
            "Err(ApplyDatabaseError(\"duplicated collection names collection1\"))",
            format!("{:?}", res)
        );
    }

    #[test]
    fn db_store_smoke_test() {
        let tmp_dir_path = TempDir::new("db_store_test").expect("create temp dir");
        let addr = gen_address();
        let merk = Merk::open(tmp_dir_path).unwrap();
        let mut db = Box::pin(merk);
        let collection_name = "db_store_smoke_test".to_string();
        let db_mutation = build_database_mutation(&addr, collection_name.as_str());
        let db_m: Pin<&mut Merk> = Pin::as_mut(&mut db);

        // create DB Test
        let result = DbStore::apply_mutation(db_m, &addr, 1, &TxId::zero(), &db_mutation, 1000, 1);
        assert!(result.is_ok());
        if let Ok(ops) = DbStore::get_databases(db.as_ref()) {
            assert_eq!(1, ops.len());
        } else {
            assert!(false);
        }

        // get database test
        let db_id = DbId::try_from((&addr, 1)).unwrap();
        if let Ok(Some(res)) = DbStore::get_database(db.as_ref(), &db_id) {
            assert_eq!(1, res.collections.len());
            assert!(res.collections.contains_key(&collection_name));
            let collection = &res.collections.get(&collection_name).unwrap();
            let collection_id = CollectionId::try_from_bytes(collection.id.as_slice()).unwrap();
            let db_mutation = build_add_document_mutation(
                db_id.address(),
                collection.name.as_str(),
                vec![r#"
        {
            "name": "John Doe",
            "age": 43,
            "phones": [
                "+44 1234567",
                "+44 2345678"
            ]
        }"#
                .to_string()],
            );

            // add document test
            let db_m: Pin<&mut Merk> = Pin::as_mut(&mut db);
            let ids =
                DbStore::add_document(db_m, &addr, &TxId::zero(), &db_mutation, 1000, 2).unwrap();
            assert_eq!(1, ids.len());
            let document_id_1 = ids[0];

            // get document test
            let res = DbStore::get_document(db.as_ref(), &document_id_1);
            if let Ok(Some(document)) = res {
                assert_eq!(
                    r#"Document({"name": String("John Doe"), "age": Int64(43), "phones": Array([String("+44 1234567"), String("+44 2345678")])})"#,
                    format!(
                        "{:?}",
                        bson_util::bytes_to_bson_document(document.doc).unwrap()
                    )
                );
                assert_eq!(document_id_1.as_ref(), document.id);
                assert_eq!(addr.to_vec(), document.owner)
            } else {
                assert!(false);
            }

            // insert two documents
            let db_m: Pin<&mut Merk> = Pin::as_mut(&mut db);
            let db_mutation = build_add_document_mutation(
                db_id.address(),
                collection.name.as_str(),
                vec![
                    r#"
        {
            "name": "Mike",
            "age": 44,
            "phones": [
                "+44 1234567",
                "+44 2345678"
            ]
        }"#
                    .to_string(),
                    r#"
        {
            "name": "Bob",
            "age": 45,
            "phones": [
                "+44 1234567",
                "+44 2345678"
            ]
        }"#
                    .to_string(),
                ],
            );
            let ids =
                DbStore::add_document(db_m, &addr, &TxId::zero(), &db_mutation, 1000, 3).unwrap();
            assert_eq!(2, ids.len());
            let document_id_2 = ids[0];
            let document_id_3 = ids[1];

            // show documents
            if let Ok(documents) = DbStore::get_documents(db.as_ref(), &collection_id) {
                assert_eq!(3, documents.len());
            } else {
                assert!(false);
            }

            // delete document
            let db_mutation = build_delete_document_mutation(
                db_id.address(),
                &collection_name,
                vec![document_id_2.to_base64(), document_id_3.to_base64()],
            );
            let db_m: Pin<&mut Merk> = Pin::as_mut(&mut db);
            let res = DbStore::delete_document(db_m, &addr, &db_mutation);
            assert!(res.is_ok(), "{:?}", res);

            // show documents
            if let Ok(documents) = DbStore::get_documents(db.as_ref(), &collection_id) {
                assert_eq!(1, documents.len());
            } else {
                assert!(false);
            }

            assert!(DbStore::get_document(db.as_ref(), &document_id_2)
                .unwrap()
                .is_none());
            assert!(DbStore::get_document(db.as_ref(), &document_id_3)
                .unwrap()
                .is_none());
            assert!(DbStore::get_document(db.as_ref(), &document_id_1)
                .unwrap()
                .is_some());
        } else {
            assert!(false);
        }
    }
}<|MERGE_RESOLUTION|>--- conflicted
+++ resolved
@@ -276,7 +276,7 @@
         db: Pin<&mut Merk>,
         sender: &DB3Address,
         mutation: &DatabaseMutation,
-    ) -> Result<()> {
+    ) -> Result<DbStoreOp> {
         let span = span!(Level::INFO, "document").entered();
         let addr_ref: &[u8] = mutation.db_address.as_ref();
         let db_id = DbId::try_from(addr_ref)?;
@@ -328,6 +328,7 @@
                 )))
             }
         }
+        let del_doc_ops = entries.len();
         unsafe {
             entries.sort_by(|(a_key, _), (b_key, _)| a_key.cmp(&b_key));
             Pin::get_unchecked_mut(db)
@@ -335,7 +336,12 @@
                 .map_err(|e| DB3Error::ApplyDatabaseError(format!("{:?}", e)))?;
         }
         span.exit();
-        Ok(())
+        Ok(DbStoreOp::DocOp {
+            add_doc_ops: 0,
+            del_doc_ops,
+            update_doc_ops: 0,
+            data_in_bytes: 0,
+        })
     }
 
     //
@@ -348,11 +354,7 @@
         mutation: &DatabaseMutation,
         block_id: u64,
         mutation_id: u32,
-<<<<<<< HEAD
-    ) -> Result<DbStoreOp> {
-=======
-    ) -> Result<Vec<DocumentId>> {
->>>>>>> e6a9bfa2
+    ) -> Result<(DbStoreOp, Vec<DocumentId>)> {
         let addr_ref: &[u8] = mutation.db_address.as_ref();
         let db_id = DbId::try_from(addr_ref)?;
         let database = Self::get_database(db.as_ref(), &db_id)?;
@@ -443,7 +445,13 @@
                         .map_err(|e| DB3Error::ApplyDatabaseError(format!("{:?}", e)))?;
                 }
                 span.exit();
-                return Ok(document_ids);
+                let ops = DbStoreOp::DocOp {
+                    add_doc_ops,
+                    del_doc_ops: 0,
+                    update_doc_ops: 0,
+                    data_in_bytes,
+                };
+                return Ok((ops, document_ids));
             }
             None => {
                 span.exit();
@@ -453,16 +461,6 @@
                 )));
             }
         }
-<<<<<<< HEAD
-        span.exit();
-        Ok(DbStoreOp::DocOp {
-            add_doc_ops,
-            del_doc_ops: 0,
-            update_doc_ops: 0,
-            data_in_bytes,
-        })
-=======
->>>>>>> e6a9bfa2
     }
     //
     // add document
@@ -554,12 +552,8 @@
                     Err(e) => Err(e),
                 }
             }
-<<<<<<< HEAD
+            Some(DatabaseAction::DeleteDocument) => Self::delete_document(db, sender, mutation),
             None => todo!(),
-=======
-            Some(DatabaseAction::DeleteDocument) => Self::delete_document(db, sender, mutation),
-            None => Ok(()),
->>>>>>> e6a9bfa2
         }
     }
 
