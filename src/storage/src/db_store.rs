//
// ns_store.rs
// Copyright (C) 2022 db3.network Author imotai <codego.me@gmail.com>
//
// Licensed under the Apache License, Version 2.0 (the "License");
// you may not use this file except in compliance with the License.
// You may obtain a copy of the License at
//
//    http://www.apache.org/licenses/LICENSE-2.0
//
// Unless required by applicable law or agreed to in writing, software
// distributed under the License is distributed on an "AS IS" BASIS,
// WITHOUT WARRANTIES OR CONDITIONS OF ANY KIND, either express or implied.
// See the License for the specific language governing permissions and
// limitations under the License.
//

use super::db_key::DbKey;
use crate::db3_document::DB3Document;
use bytes::BytesMut;
use db3_base::bson_util;
use db3_crypto::{
    db3_address::DB3Address, id::CollectionId, id::DbId, id::DocumentEntryId, id::DocumentId,
    id::IndexId, id::TxId,
};
use db3_error::{DB3Error, Result};
use db3_proto::db3_database_proto::structured_query::field_filter::Operator;
use db3_proto::db3_database_proto::structured_query::filter::FilterType;
use db3_proto::db3_database_proto::structured_query::value::ValueType;
use db3_proto::db3_database_proto::structured_query::{
    FieldFilter, Filter, Limit, Projection, Value,
};
use db3_proto::db3_database_proto::{Collection, Database, Document, Index, StructuredQuery};
use db3_proto::db3_mutation_proto::{DatabaseAction, DatabaseMutation};
use db3_types::cost::DbStoreOp;
use itertools::Itertools;
use merkdb::proofs::{query::Query, Node, Op as ProofOp};
use merkdb::{BatchEntry, Merk, Op};
use prost::Message;
use std::collections::{HashMap, HashSet};
use std::pin::Pin;
use tracing::{debug, info, span, warn, Level};

pub struct DbStore {}

impl DbStore {
    pub fn new() -> Self {
        Self {}
    }

    fn update_database(
        old_db: &Database,
        mutation: &DatabaseMutation,
        tx_id: &TxId,
        block_id: u64,
        mutation_id: u16,
    ) -> Result<(Database, DbStoreOp)> {
        let mut new_collections: HashMap<String, Collection> = HashMap::new();
        let mut idx: u16 = 0;
        let mut collection_ops: u64 = 0;
        let mut index_ops: u64 = 0;
        for new_collection in mutation.collection_mutations.iter() {
            if old_db
                .collections
                .contains_key(&new_collection.collection_name)
            {
                return Err(DB3Error::ApplyDatabaseError(format!(
                    "duplicated collection names {}",
                    new_collection.collection_name
                )));
            } else {
                idx += 1;
                collection_ops += 1;
                index_ops += new_collection.index.len() as u64;
                new_collections.insert(
                    new_collection.collection_name.to_string(),
                    Collection {
                        id: CollectionId::create(block_id, mutation_id, idx)
                            .unwrap()
                            .as_ref()
                            .to_vec(),
                        name: new_collection.collection_name.to_string(),
                        index_list: new_collection.index.to_vec(),
                    },
                );
            }
        }

        for (k, v) in old_db.collections.iter() {
            new_collections.insert(k.to_string(), v.clone());
        }
        let mut tx_list = old_db.tx.to_vec();
        tx_list.push(tx_id.as_ref().to_vec());
        Ok((
            Database {
                address: old_db.address.to_vec(),
                sender: old_db.sender.to_vec(),
                tx: tx_list,
                collections: new_collections,
            },
            DbStoreOp::DbOp {
                create_db_ops: 0,
                create_collection_ops: collection_ops,
                create_index_ops: index_ops,
                data_in_bytes: 0,
            },
        ))
    }

    fn new_database(
        id: &DbId,
        sender: &DB3Address,
        txid: &TxId,
        mutation: &DatabaseMutation,
        block_id: u64,
        mutation_id: u16,
    ) -> (Database, DbStoreOp) {
        //TODO check the duplicated collection id
        let mut idx: u16 = 0;
        let mut collection_count: u64 = 0;
        let mut index_count: u64 = 0;
        let collections: HashMap<String, Collection> = mutation
            .collection_mutations
            .iter()
            .map(move |x| {
                idx += 1;
                collection_count += 1;
                index_count += x.index.len() as u64;
                (
                    x.collection_name.to_string(),
                    Collection {
                        id: CollectionId::create(block_id, mutation_id, idx)
                            .unwrap()
                            .as_ref()
                            .to_vec(),
                        name: x.collection_name.to_string(),
                        index_list: x.index.to_vec(),
                    },
                )
            })
            .collect();
        (
            Database {
                address: id.as_ref().to_vec(),
                sender: sender.as_ref().to_vec(),
                tx: vec![txid.as_ref().to_vec()],
                collections,
            },
            DbStoreOp::DbOp {
                create_db_ops: 1,
                create_collection_ops: collection_count,
                create_index_ops: index_count,
                data_in_bytes: 0,
            },
        )
    }

    fn convert(
        sender: &DB3Address,
        nonce: u64,
        tx: &TxId,
        mutation: &DatabaseMutation,
        block_id: u64,
        mutation_id: u16,
    ) -> Result<(BatchEntry, DbStoreOp)> {
        let dbid = DbId::try_from((sender, nonce))?;
        let (db, mut ops) = Self::new_database(&dbid, sender, tx, mutation, block_id, mutation_id);
        let (entry, data_in_bytes) = Self::encode_database(dbid, &db)?;
        ops.update_data_size(data_in_bytes as u64);
        Ok((entry, ops))
    }

    fn encode_database(dbid: DbId, database: &Database) -> Result<(BatchEntry, usize)> {
        let key = DbKey(dbid);
        let encoded_key = key.encode()?;
        let mut buf = BytesMut::with_capacity(1024 * 2);
        database
            .encode(&mut buf)
            .map_err(|e| DB3Error::ApplyDatabaseError(format!("{e}")))?;
        let buf = buf.freeze();
        let total_in_bytes = encoded_key.len() + buf.as_ref().len();
        Ok((
            (encoded_key, Op::Put(buf.as_ref().to_vec())),
            total_in_bytes,
        ))
    }

    //
    // create a new database
    //
    fn create_database(
        db: Pin<&mut Merk>,
        sender: &DB3Address,
        nonce: u64,
        tx: &TxId,
        mutation: &DatabaseMutation,
        block_id: u64,
        mutation_id: u16,
    ) -> Result<DbStoreOp> {
        let mut entries: Vec<BatchEntry> = Vec::new();
        let (batch_entry, ops) = Self::convert(sender, nonce, tx, mutation, block_id, mutation_id)?;
        entries.push(batch_entry);
        unsafe {
            Pin::get_unchecked_mut(db)
                .apply(&entries, &[])
                .map_err(|e| DB3Error::ApplyDatabaseError(format!("{e}")))?;
        }
        Ok(ops)
    }

    //
    // add a new collection to database
    //
    fn add_collection(
        db: Pin<&mut Merk>,
        sender: &DB3Address,
        tx: &TxId,
        mutation: &DatabaseMutation,
        block_id: u64,
        mutation_id: u16,
    ) -> Result<DbStoreOp> {
        let addr_ref: &[u8] = mutation.db_address.as_ref();
        let db_id = DbId::try_from(addr_ref)?;
        let database = Self::get_database(db.as_ref(), &db_id)?;
        match database {
            Some(d) => {
                let sender_ref: &[u8] = d.sender.as_ref();
                if sender_ref != sender.as_ref() {
                    warn!(
                        "no permission to add collection to database {}",
                        db_id.to_hex()
                    );
                    Ok(DbStoreOp::DbOp {
                        create_db_ops: 0,
                        create_collection_ops: 0,
                        create_index_ops: 0,
                        data_in_bytes: 0,
                    })
                } else {
                    let mut entries: Vec<BatchEntry> = Vec::new();
                    let (new_db, mut ops) =
                        Self::update_database(&d, mutation, tx, block_id, mutation_id)?;
                    //TODO how to get the byte size that was updated
                    let (entry, data_in_bytes) = Self::encode_database(db_id, &new_db)?;
                    ops.update_data_size(data_in_bytes as u64);
                    entries.push(entry);
                    unsafe {
                        Pin::get_unchecked_mut(db)
                            .apply(&entries, &[])
                            .map_err(|e| DB3Error::ApplyDatabaseError(format!("{e}")))?;
                    }
                    Ok(ops)
                }
            }
            None => {
                warn!("database not found with addr {}", db_id.to_hex());
                todo!();
            }
        }
    }

    //
    // delete document
    //
    fn delete_document(
        db: Pin<&mut Merk>,
        sender: &DB3Address,
        mutation: &DatabaseMutation,
    ) -> Result<DbStoreOp> {
        let span = span!(Level::INFO, "document").entered();
        let addr_ref: &[u8] = mutation.db_address.as_ref();
        let db_id = DbId::try_from(addr_ref)?;
        let database = Self::get_database(db.as_ref(), &db_id)?;
        let mut entries: Vec<BatchEntry> = Vec::new();
        match database {
            Some(d) => {
                for document_mutation in &mutation.document_mutations {
                    let collection = d
                        .collections
                        .get(document_mutation.collection_name.as_str())
                        .unwrap();
                    let collection_id = CollectionId::try_from_bytes(collection.id.as_slice())?;
                    for doc_id_base64 in document_mutation.ids.iter() {
                        let document_id = DocumentId::try_from_base64(&doc_id_base64)?;
                        if let Some(v) = db
                            .get(document_id.as_ref())
                            .map_err(|e| DB3Error::QueryDocumentError(format!("{:?}", e)))?
                        {
                            let db3_doc = DB3Document::try_from(v.clone())?;
                            let owner = &db3_doc.get_owner()?;
                            if sender == owner {
                                info!("delete doc id {}", document_id);
                                entries.push((document_id.as_ref().to_vec(), Op::Delete));
                                for index in collection.index_list.iter() {
                                    let key = db3_doc.get_keys(index)?;
                                    match key {
                                        Some(k) => {
                                            let index_id = IndexId::create(
                                                &collection_id,
                                                index.id,
                                                k.as_ref(),
                                                &document_id,
                                            )?;
                                            entries.push((index_id.as_ref().to_vec(), Op::Delete));
                                        }
                                        None => {}
                                    }
                                }
                            } else {
                                return Err(DB3Error::DocumentModifiedPermissionError);
                            }
                        } else {
                            return Err(DB3Error::DocumentNotExist(doc_id_base64.clone()));
                        }
                    }
                }
            }
            None => {
                return Err(DB3Error::ApplyDatabaseError(format!(
                    "database not found with addr {}",
                    db_id.to_hex()
                )));
            }
        }
        let del_doc_ops: u64 = entries.len() as u64;
        unsafe {
            entries.sort_by(|(a_key, _), (b_key, _)| a_key.cmp(&b_key));
            Pin::get_unchecked_mut(db)
                .apply(&entries, &[])
                .map_err(|e| DB3Error::ApplyDatabaseError(format!("{:?}", e)))?;
        }
        span.exit();
        Ok(DbStoreOp::DocOp {
            add_doc_ops: 0,
            del_doc_ops,
            update_doc_ops: 0,
            data_in_bytes: 0,
        })
    }

    //
    // add document
    //
    fn add_document(
        db: Pin<&mut Merk>,
        sender: &DB3Address,
        tx: &TxId,
        mutation: &DatabaseMutation,
        block_id: u64,
        mutation_id: u16,
    ) -> Result<(DbStoreOp, Vec<DocumentId>)> {
        let addr_ref: &[u8] = mutation.db_address.as_ref();
        let db_id = DbId::try_from(addr_ref)?;
        let database = Self::get_database(db.as_ref(), &db_id)?;
        let span = span!(Level::INFO, "document").entered();
        let mut add_doc_ops: u64 = 0;
        let mut data_in_bytes: u64 = 0;
        match database {
            Some(d) => {
                let mut entries: Vec<BatchEntry> = Vec::new();
                let mut document_ids: Vec<DocumentId> = Vec::new();
                let cid_index_map: &HashMap<String, _> = &d.collections;
                for document_mutation in &mutation.document_mutations {
                    if let Some(collection) = cid_index_map.get(&document_mutation.collection_name)
                    {
                        let collection_id = CollectionId::try_from_bytes(collection.id.as_slice())
                            .map_err(|e| DB3Error::InvalidCollectionIdBytes(format!("{:?}", e)))?;
                        for document in document_mutation.documents.iter() {
                            // generate document entry id
                            let document_entry_id = DocumentEntryId::create(
                                block_id,
                                mutation_id,
                                entries.len() as u16,
                            )
                            .map_err(|e| DB3Error::ApplyDocumentError(format!("{:?}", e)))?;

                            // generate document id
                            let document_id =
                                DocumentId::create(&collection_id, &document_entry_id).map_err(
                                    |e| DB3Error::ApplyDocumentError(format!("{:?}", e)),
                                )?;

                            // construct db3 document with tx_id and owner addr
                            let db3_document = DB3Document::create_from_document_bytes(
                                document.clone(),
                                &document_id,
                                &tx,
                                &sender,
                            )
                            .map_err(|e| DB3Error::ApplyDocumentError(format!("{:?}", e)))?;
                            let document_vec = db3_document.into_bytes().to_vec();
                            add_doc_ops += 1;
                            data_in_bytes += document_vec.len() as u64;
                            info!("put document id {}", document_id.to_string());
                            entries.push((document_id.as_ref().to_vec(), Op::Put(document_vec)));
                            // insert index key -> document_id
                            for index in collection.index_list.iter() {
                                // retrieve key(single/multiple) from db3 document
                                match db3_document.get_keys(index)? {
                                    Some(key) => {
                                        // generate index id
                                        let index_id = IndexId::create(
                                            &collection_id,
                                            index.id,
                                            // TODO: convert key into bson bytes
                                            key.as_ref(),
                                            &document_id,
                                        )?;
                                        // put indexId->documentId
                                        info!("put index id {}", index_id.to_string());
                                        add_doc_ops += 1;
                                        entries.push((index_id.as_ref().to_vec(), Op::Put(vec![])));
                                    }
                                    None => {
                                        info!("no index value");
                                    }
                                }
                            }
                            document_ids.push(document_id);
                        }
                    }
                }
                unsafe {
                    entries.sort_by(|(a_key, _), (b_key, _)| a_key.cmp(&b_key));
                    Pin::get_unchecked_mut(db)
                        .apply(&entries, &[])
                        .map_err(|e| DB3Error::ApplyDocumentError(format!("{:?}", e)))?;
                }
                span.exit();
                let ops = DbStoreOp::DocOp {
                    add_doc_ops,
                    del_doc_ops: 0,
                    update_doc_ops: 0,
                    data_in_bytes,
                };
                return Ok((ops, document_ids));
            }
            None => {
                span.exit();
                return Err(DB3Error::ApplyDocumentError(format!(
                    "database not found with addr {}",
                    db_id.to_hex()
                )));
            }
        }
    }

<<<<<<< HEAD
    //
    // update document
    //
    fn update_document(
        db: Pin<&mut Merk>,
        sender: &DB3Address,
        tx: &TxId,
        mutation: &DatabaseMutation,
        block_id: u64,
        mutation_id: u16,
    ) -> Result<DbStoreOp> {
        let addr_ref: &[u8] = mutation.db_address.as_ref();
        let db_id = DbId::try_from(addr_ref)?;
        let database = Self::get_database(db.as_ref(), &db_id)?;
        let span = span!(Level::INFO, "document").entered();
        let mut data_in_bytes: u64 = 0;
        match database {
            Some(d) => {
                let mut entries: Vec<BatchEntry> = Vec::new();
                let cid_index_map: &HashMap<String, _> = &d.collections;
                for document_mutation in &mutation.document_mutations {
                    if let Some(collection) = cid_index_map.get(&document_mutation.collection_name)
                    {
                        let collection_id = CollectionId::try_from_bytes(collection.id.as_slice())
                            .map_err(|e| DB3Error::InvalidCollectionIdBytes(format!("{:?}", e)))?;

                        let field_index_map = Self::collect_field_index_map(collection);
                        for idx in 0..document_mutation.documents.len() {
                            let document_id =
                                DocumentId::try_from_base64(document_mutation.ids[idx].as_str())?;
                            let old_document = if let Some(v) = db
                                .get(document_id.as_ref())
                                .map_err(|e| DB3Error::QueryDocumentError(format!("{e}")))?
                            {
                                DB3Document::try_from(v.clone())?
                            } else {
                                return Err(DB3Error::DocumentNotExist(
                                    document_mutation.ids[idx].to_string(),
                                ));
                            };

                            if sender != &old_document.get_owner()? {
                                return Err(DB3Error::DocumentModifiedPermissionError);
                            }
                            // construct new db3 document with new tx_id and new document
                            let new_document = DB3Document::create_from_document_bytes(
                                document_mutation.documents[idx].clone(),
                                &document_id,
                                &tx,
                                &sender,
                            )?;

                            let old_doc = old_document.get_document()?;
                            let new_doc = new_document.get_document()?;

                            // collection modified index set
                            let mut updated_index_set: HashMap<String, &Index> = HashMap::new();
                            for (field, index_vec) in field_index_map.iter() {
                                if old_doc.get(field) == new_doc.get(field) {
                                    continue;
                                }
                                index_vec.iter().for_each(|index| {
                                    updated_index_set.insert(index.name.to_string(), *index);
                                });
                            }

                            // update index filed related index
                            for (_, index) in updated_index_set.iter() {
                                // step 1. remove old index entry
                                if let Some(old_key) = old_document.get_keys(index)? {
                                    let index_id = IndexId::create(
                                        &collection_id,
                                        index.id,
                                        &old_key,
                                        &document_id,
                                    )?;
                                    // remove old index entry
                                    info!("update doc: delete index id {}", index_id);
                                    entries.push((index_id.as_ref().to_vec(), Op::Delete));
                                } else {
                                    info!("update doc: skip delete index");
                                }

                                // step 2. add new index entry
                                if let Some(new_key) = new_document.get_keys(index)? {
                                    let index_id = IndexId::create(
                                        &collection_id,
                                        index.id,
                                        &new_key,
                                        &document_id,
                                    )?;
                                    // add new index entry
                                    info!("update doc: add index id {}", index_id);
                                    entries.push((index_id.as_ref().to_vec(), Op::Put(vec![])));
                                } else {
                                    info!("update doc: skip add index");
                                }
                            }

                            let document_vec = new_document.into_bytes().to_vec();
                            data_in_bytes += document_vec.len() as u64;
                            info!("update doc: put document id {}", document_id.to_string());
                            entries.push((document_id.as_ref().to_vec(), Op::Put(document_vec)));
                        }
                    }
                }
                let update_doc_ops: u64 = entries.len() as u64;
                unsafe {
                    entries.sort_by(|(a_key, _), (b_key, _)| a_key.cmp(&b_key));
                    Pin::get_unchecked_mut(db)
                        .apply(&entries, &[])
                        .map_err(|e| DB3Error::ApplyDocumentError(format!("{:?}", e)))?;
                }
                span.exit();
                let ops = DbStoreOp::DocOp {
                    add_doc_ops: 0,
                    del_doc_ops: 0,
                    update_doc_ops,
                    data_in_bytes,
                };
                return Ok(ops);
            }
            None => {
                span.exit();
                return Err(DB3Error::ApplyDocumentError(format!(
                    "database not found with addr {}",
                    db_id.to_hex()
                )));
            }
        }
    }

    fn collect_field_index_map(collection: &Collection) -> HashMap<String, Vec<&Index>> {
        let mut field_index_map: HashMap<String, Vec<_>> = HashMap::new();

        for index in collection.index_list.iter() {
            for field in index.fields.iter() {
                if let Some(list) = field_index_map.get_mut(&field.field_path) {
                    list.push(index);
                } else {
                    field_index_map.insert(field.field_path.to_string(), vec![index]);
                }
            }
        }
        field_index_map
=======
    fn collect_filed_index_map(collection: &Collection) -> HashMap<String, Vec<&Index>> {
        let mut filed_index_map: HashMap<String, Vec<_>> = HashMap::new();

        for index in collection.index_list.iter() {
            for filed in index.fields.iter() {
                if let Some(list) = filed_index_map.get_mut(&filed.field_path) {
                    list.push(index);
                } else {
                    filed_index_map.insert(filed.field_path.to_string(), vec![index]);
                }
            }
        }
        filed_index_map
>>>>>>> 85c526b8
    }
    /// run a query to fetch target documents from given database and collection
    pub fn run_query(
        db: Pin<&Merk>,
        db_id: &DbId,
        query: &StructuredQuery,
    ) -> Result<Vec<Document>> {
        debug!("run_query : {:?}", query);
        match Self::get_database(db, db_id) {
            Ok(Some(database)) => {
                if let Some(collection) = database.collections.get(&query.collection_name) {
                    let limit = match &query.limit {
                        Some(v) => Some(v.limit),
                        None => None,
                    };
<<<<<<< HEAD
                    let field_index_map = Self::collect_field_index_map(collection);
=======
                    let filed_index_map = Self::collect_filed_index_map(collection);
>>>>>>> 85c526b8
                    let collection_id = CollectionId::try_from_bytes(collection.id.as_slice())?;
                    if let Some(where_filter) = &query.r#where {
                        match &where_filter.filter_type {
                            Some(FilterType::FieldFilter(field_filter)) => {
<<<<<<< HEAD
                                let index = match field_index_map.get(&field_filter.field) {
=======
                                let index = match filed_index_map.get(&field_filter.field) {
>>>>>>> 85c526b8
                                    Some(index_list) => {
                                        match index_list
                                            .iter()
                                            .find_or_first(|i| i.fields.len() == 1)
                                        {
                                            Some(index_match) => index_match,
                                            None => {
                                                return Err(DB3Error::IndexNotFoundForFiledFilter(
                                                    field_filter.field.to_string(),
                                                ));
                                            }
                                        }
                                    }
                                    None => {
                                        return Err(DB3Error::IndexNotFoundForFiledFilter(
                                            field_filter.field.to_string(),
                                        ));
                                    }
                                };

                                let keys = match &field_filter.value {
                                    Some(value) => bson_util::bson_into_comparison_bytes(
                                        &bson_util::bson_value_from_proto_value(value)?,
                                    )?,
                                    None => {
                                        return Err(DB3Error::InvalidFilterValue(
<<<<<<< HEAD
                                            "None field filter value un-support".to_string(),
=======
                                            "None filed filter value un-support".to_string(),
>>>>>>> 85c526b8
                                        ));
                                    }
                                };
                                let range = match Operator::from_i32(field_filter.op) {
                                    Some(Operator::Equal) => {
                                        let start_key = IndexId::create(
                                            &collection_id,
                                            index.id,
                                            keys.as_slice(),
                                            &DocumentId::zero(),
                                        )?;

                                        let end_key = IndexId::create(
                                            &collection_id,
                                            index.id,
                                            keys.as_slice(),
                                            &DocumentId::one(),
                                        )?;
                                        std::ops::Range {
                                            start: start_key.as_ref().to_vec(),
                                            end: end_key.as_ref().to_vec(),
                                        }
                                    }
                                    _ => {
                                        return Err(DB3Error::InvalidFilterType(format!(
                                            "Filed Filter Op {:?} un-support",
                                            &field_filter.op
                                        )));
                                    }
                                };

                                let mut query = Query::new();
                                query.insert_range(range);
                                let ops = db
                                    .execute_query(query)
                                    .map_err(|e| DB3Error::QueryKvError(format!("{}", e)))?;

                                let mut values: Vec<_> = Vec::new();
                                let mut idx = 0;
                                for op in ops.iter() {
                                    match op {
                                        ProofOp::Push(Node::KV(k, _)) => {
                                            let index_id = IndexId::new(k.clone());
                                            let document_id = index_id.get_document_id()?;
                                            if let Ok(Some(document)) =
                                                Self::get_document(db, &document_id)
                                            {
                                                if limit.is_some() && idx >= limit.unwrap() {
                                                    break;
                                                }
                                                idx += 1;
                                                values.push(document)
                                            } else {
                                                warn!(
                                                    "document not exist with target id {}",
                                                    document_id
                                                );
                                            }
                                        }
                                        _ => {}
                                    }
                                }
                                Ok(values)
                            }
                            None => {
                                return Err(DB3Error::InvalidFilterType(
                                    "None filter type unsupport".to_string(),
                                ));
                            }
                        }
                    } else {
                        Self::get_documents(db, &collection_id, limit)
                    }
                } else {
                    Err(DB3Error::QueryDocumentError(format!(
                        "collection not exist with target name {}",
                        query.collection_name
                    )))
                }
            }
            Ok(None) => Err(DB3Error::QueryDocumentError(format!(
                "database not exist with target id {}",
                db_id.to_hex()
            ))),
            Err(e) => Err(e),
        }
    }
    //
    // add document
    //
    pub fn get_document(db: Pin<&Merk>, document_id: &DocumentId) -> Result<Option<Document>> {
        //TODO use reference
        debug!("get document id: {}", document_id);
        if let Some(v) = db
            .get(document_id.as_ref())
            .map_err(|e| DB3Error::QueryDocumentError(format!("{e}")))?
        {
            let db3_doc = DB3Document::try_from(v.clone())?;
            let doc = bson_util::bson_document_into_bytes(db3_doc.get_document()?);
            let owner = db3_doc.get_owner()?.to_vec();
            let tx_id = db3_doc.get_tx_id()?.as_ref().to_vec();
            Ok(Some(Document {
                id: document_id.as_ref().to_vec(),
                doc,
                owner,
                tx_id,
            }))
        } else {
            Ok(None)
        }
    }
    //
    // get documents
    //
    pub fn get_documents(
        db: Pin<&Merk>,
        collection_id: &CollectionId,
        limit: Option<i32>,
    ) -> Result<Vec<Document>> {
        //TODO use reference
        let start_key = DocumentId::create(collection_id, &DocumentEntryId::zero())
            .unwrap()
            .as_ref()
            .to_vec();
        let end_key = DocumentId::create(collection_id, &DocumentEntryId::one())
            .unwrap()
            .as_ref()
            .to_vec();
        let mut query = Query::new();
        query.insert_range(std::ops::Range {
            start: start_key,
            end: end_key,
        });

        let ops = db
            .execute_query(query)
            .map_err(|e| DB3Error::QueryKvError(format!("{}", e)))?;
        let mut values: Vec<_> = Vec::new();
        let mut idx = 0;
        for op in ops.iter() {
            match op {
                ProofOp::Push(Node::KV(k, v)) => {
                    let db3_doc = DB3Document::try_from(v.clone())?;
                    let doc = bson_util::bson_document_into_bytes(db3_doc.get_document()?);
                    let owner = db3_doc.get_owner()?.to_vec();
                    let tx_id = db3_doc.get_tx_id()?.as_ref().to_vec();

                    if limit.is_some() && idx >= limit.unwrap() {
                        break;
                    }
                    idx += 1;
                    values.push(Document {
                        id: k.to_vec(),
                        doc,
                        owner,
                        tx_id,
                    })
                }
                _ => {}
            }
        }
        Ok(values)
    }
    pub fn apply_mutation(
        db: Pin<&mut Merk>,
        sender: &DB3Address,
        nonce: u64,
        tx: &TxId,
        mutation: &DatabaseMutation,
        block_id: u64,
        mutation_id: u16,
    ) -> Result<DbStoreOp> {
        let action = DatabaseAction::from_i32(mutation.action);
        match action {
            Some(DatabaseAction::CreateDb) => {
                Self::create_database(db, sender, nonce, tx, mutation, block_id, mutation_id)
            }
            Some(DatabaseAction::AddCollection) => {
                Self::add_collection(db, sender, tx, mutation, block_id, mutation_id)
            }
            Some(DatabaseAction::AddDocument) => {
                // TODO: send event with added ids
                let (ops, _) = Self::add_document(db, sender, tx, mutation, block_id, mutation_id)?;
                Ok(ops)
            }
            Some(DatabaseAction::DeleteDocument) => Self::delete_document(db, sender, mutation),
            None => todo!(),
        }
    }

    pub fn get_database(db: Pin<&Merk>, id: &DbId) -> Result<Option<Database>> {
        //TODO use reference
        let key = DbKey(id.clone());
        let encoded_key = key.encode()?;
        let value = db
            .get(encoded_key.as_ref())
            .map_err(|e| DB3Error::QueryDatabaseError(format!("{:?}", e)))?;
        if let Some(v) = value {
            match Database::decode(v.as_ref()) {
                Ok(database) => Ok(Some(database)),
                Err(e) => Err(DB3Error::QueryDatabaseError(format!("{:?}", e))),
            }
        } else {
            Ok(None)
        }
    }
}

#[cfg(test)]
mod tests {
    use super::*;
    use db3_base::bson_util;
    use db3_crypto::key_derive;
    use db3_crypto::signature_scheme::SignatureScheme;
    use db3_proto::db3_database_proto::{
        index::index_field::{Order, ValueMode},
        index::IndexField,
        Index,
    };
    use db3_proto::db3_mutation_proto::CollectionMutation;
    use db3_proto::db3_mutation_proto::DocumentMutation;
    use merkdb::rocksdb::merge_operator::delete_callback;
    use std::boxed::Box;
    use tempdir::TempDir;

    fn gen_address() -> DB3Address {
        let seed: [u8; 32] = [0; 32];
        let (address, _) =
            key_derive::derive_key_pair_from_path(&seed, None, &SignatureScheme::ED25519).unwrap();
        address
    }

    fn build_delete_document_mutation(
        addr: &DB3Address,
        collection_name: &str,
        ids: Vec<String>,
    ) -> DatabaseMutation {
        let document_mutations = vec![DocumentMutation {
            collection_name: collection_name.to_string(),
            documents: vec![],
            ids,
        }];
        let dm = DatabaseMutation {
            meta: None,
            collection_mutations: vec![],
            document_mutations,
            db_address: addr.to_vec(),
            action: DatabaseAction::CreateDb.into(),
        };
        let json_data = serde_json::to_string(&dm).unwrap();
        println!("{json_data}");
        dm
    }

    fn build_add_document_mutation(
        addr: &DB3Address,
        collection_name: &str,
        docs: Vec<String>,
    ) -> DatabaseMutation {
        let documents = docs
            .iter()
            .map(|data| bson_util::json_str_to_bson_bytes(data).unwrap())
            .collect();
        let document_mutations = vec![DocumentMutation {
            collection_name: collection_name.to_string(),
            documents,
            ids: vec![],
        }];
        let dm = DatabaseMutation {
            meta: None,
            collection_mutations: vec![],
            document_mutations,
            db_address: addr.to_vec(),
            action: DatabaseAction::CreateDb.into(),
        };
        let json_data = serde_json::to_string(&dm).unwrap();
        println!("{json_data}");
        dm
    }

    fn build_update_document_mutation(
        addr: &DB3Address,
        collection_name: &str,
        ids: Vec<String>,
        docs: Vec<String>,
    ) -> DatabaseMutation {
        let documents = docs
            .iter()
            .map(|data| bson_util::json_str_to_bson_bytes(data).unwrap())
            .collect();
        let document_mutations = vec![DocumentMutation {
            collection_name: collection_name.to_string(),
            documents,
            ids,
        }];
        let dm = DatabaseMutation {
            meta: None,
            collection_mutations: vec![],
            document_mutations,
            db_address: addr.to_vec(),
            action: DatabaseAction::CreateDb.into(),
        };
        let json_data = serde_json::to_string(&dm).unwrap();
        println!("{json_data}");
        dm
    }

    fn build_database_mutation(addr: &DB3Address, collection_name: &str) -> DatabaseMutation {
        let index_field_name = IndexField {
            field_path: "name".to_string(),
            value_mode: Some(ValueMode::Order(Order::Ascending as i32)),
        };

        let index_name = Index {
            id: 0,
            name: "idx1".to_string(),
            fields: vec![index_field_name],
        };

        let index_field_age = IndexField {
            field_path: "age".to_string(),
            value_mode: Some(ValueMode::Order(Order::Ascending as i32)),
        };

        let index_age = Index {
            id: 1,
            name: "idx2".to_string(),
            fields: vec![index_field_age],
        };

        let index_mutation = CollectionMutation {
            index: vec![index_name, index_age],
            collection_name: collection_name.to_string(),
        };

        let dm = DatabaseMutation {
            meta: None,
            collection_mutations: vec![index_mutation],
            document_mutations: vec![],
            db_address: addr.to_vec(),
            action: DatabaseAction::CreateDb.into(),
        };
        let json_data = serde_json::to_string(&dm).unwrap();
        println!("{json_data}");
        dm
    }

    #[test]
<<<<<<< HEAD
    fn collect_field_index_map_ut() {
=======
    fn collect_filed_index_map_ut() {
>>>>>>> 85c526b8
        let index_field1 = IndexField {
            field_path: "name".to_string(),
            value_mode: Some(ValueMode::Order(Order::Ascending as i32)),
        };
        let index_field2 = IndexField {
            field_path: "age".to_string(),
            value_mode: Some(ValueMode::Order(Order::Ascending as i32)),
        };
        let index1 = Index {
            name: "index1".to_string(),
            id: 1,
            fields: vec![index_field1.clone()],
        };
        let index2 = Index {
            name: "index2".to_string(),
            id: 1,
            fields: vec![index_field2.clone()],
        };
        let index3 = Index {
            name: "index3".to_string(),
            id: 1,
            fields: vec![index_field1.clone(), index_field2.clone()],
        };
        let collection = Collection {
            id: vec![],
            name: "collection1".to_string(),
            index_list: vec![index1, index2, index3],
        };

<<<<<<< HEAD
        let field_index_map = DbStore::collect_field_index_map(&collection);
=======
        let field_index_map = DbStore::collect_filed_index_map(&collection);
>>>>>>> 85c526b8
        assert_eq!(2, field_index_map.len());
        assert!(field_index_map.contains_key("name"));
        assert!(field_index_map.contains_key("age"));

        let name_related_index = field_index_map.get("name").unwrap();
        assert_eq!(2, name_related_index.len());
        assert_eq!("index1", name_related_index[0].name);
        assert_eq!("index3", name_related_index[1].name);

        let age_related_index = field_index_map.get("age").unwrap();
        assert_eq!(2, age_related_index.len());
        assert_eq!("index2", age_related_index[0].name);
        assert_eq!("index3", age_related_index[1].name);
    }

    #[test]
    fn db_store_new_database_test() {
        let addr = gen_address();
        let db_id = DbId::try_from((&addr, 1)).unwrap();
        let db_mutation = build_database_mutation(&addr, "collection1");
        let (database, _) =
            DbStore::new_database(&db_id, &addr, &TxId::zero(), &db_mutation, 1000, 100);
        assert!(database.collections.contains_key("collection1"))
    }

    #[test]
    fn db_store_update_database_test() {
        let addr = gen_address();
        let db_id = DbId::try_from((&addr, 1)).unwrap();
        let db_mutation = build_database_mutation(&addr, "collection1");
        let (old_database, _) =
            DbStore::new_database(&db_id, &addr, &TxId::zero(), &db_mutation, 1000, 100);
        assert!(old_database.collections.contains_key("collection1"));
        let db_mutation_2 = build_database_mutation(&addr, "collection2");
        let (new_database, _) =
            DbStore::update_database(&old_database, &db_mutation_2, &TxId::zero(), 1000, 101)
                .unwrap();
        assert!(new_database.collections.contains_key("collection1"));
        assert!(new_database.collections.contains_key("collection2"));
    }

    #[test]
    fn db_store_update_database_wrong_path() {
        let addr = gen_address();
        let db_id = DbId::try_from((&addr, 1)).unwrap();
        let db_mutation = build_database_mutation(&addr, "collection1");
        let (old_database, _) =
            DbStore::new_database(&db_id, &addr, &TxId::zero(), &db_mutation, 1000, 100);
        assert!(old_database.collections.contains_key("collection1"));
        let db_mutation_2 = build_database_mutation(&addr, "collection1");
        let res = DbStore::update_database(&old_database, &db_mutation_2, &TxId::zero(), 1000, 101);
        assert!(res.is_err());
    }

    #[test]
    fn db_store_run_query_test() {
        let tmp_dir_path = TempDir::new("db_store_run_query_test").expect("create temp dir");
        let merk = Merk::open(tmp_dir_path).unwrap();
        let mut db = Box::pin(merk);
        let collection_name = "collection_run_query_test".to_string();
        let block_id: u64 = 1001;

        // create DB Test
        let addr = gen_address();
        let db_id = DbId::try_from((&addr, 1)).unwrap();
        let db_mutation = build_database_mutation(&db_id.address(), collection_name.as_str());
        let db_m: Pin<&mut Merk> = Pin::as_mut(&mut db);
        let result =
            DbStore::apply_mutation(db_m, &addr, 1, &TxId::zero(), &db_mutation, block_id, 1);
        assert!(result.is_ok());

        // add 4 documents into collection
        let db_mutation = build_add_document_mutation(
            db_id.address(),
            collection_name.as_str(),
            vec![
                r#"
        {
            "name": "John Doe",
            "age": 43,
            "phones": [
                "+44 1234567",
                "+44 2345678"
            ]
        }"#
                .to_string(),
                r#"
        {
            "name": "Mike",
            "age": 44,
            "phones": [
                "+44 1234567",
                "+44 2345678"
            ]
        }"#
                .to_string(),
                r#"
        {
            "name": "Bill",
            "age": 44,
            "phones": [
                "+44 1234567",
                "+44 2345678"
            ]
        }"#
                .to_string(),
                r#"
        {
            "name": "Bill",
            "age": 45,
            "phones": [
                "+44 1234567",
                "+44 2345678"
            ]
        }"#
                .to_string(),
            ],
        );

        // add document test
        let db_m: Pin<&mut Merk> = Pin::as_mut(&mut db);
        let (_, ids) =
            DbStore::add_document(db_m, &addr, &TxId::zero(), &db_mutation, block_id, 2).unwrap();
        assert_eq!(4, ids.len());

        // run query db not exist
        let query = StructuredQuery {
            collection_name: collection_name.to_string(),
            select: Some(Projection { fields: vec![] }),
            r#where: None,
            limit: None,
        };
        let db_id_not_exist = DbId::try_from((&addr, 999)).unwrap();
        let res = DbStore::run_query(db.as_ref(), &db_id_not_exist, &query);
        assert!(res.is_err(), "{:?}", res);

        // run query collection not exist
        let query = StructuredQuery {
            collection_name: "collection_not_exist".to_string(),
            select: Some(Projection { fields: vec![] }),
            r#where: None,
            limit: None,
        };
        let res = DbStore::run_query(db.as_ref(), &db_id, &query);
        assert!(res.is_err(), "{:?}", res);

        // run query: select * from collection
        let query = StructuredQuery {
            collection_name: collection_name.to_string(),
            select: Some(Projection { fields: vec![] }),
            r#where: None,
            limit: None,
        };
        let res = DbStore::run_query(db.as_ref(), &db_id, &query);
        assert!(res.is_ok(), "{:?}", res);
        assert_eq!(4, res.unwrap().len());

        // run query: select * from collection limit 2
        let query = StructuredQuery {
            collection_name: collection_name.to_string(),
            select: Some(Projection { fields: vec![] }),
            r#where: None,
            limit: Some(Limit { limit: 2 }),
        };
        let docs = DbStore::run_query(db.as_ref(), &db_id, &query).unwrap();
        assert_eq!(2, docs.len());

        // run query: select * from collection where name = "Bill"
        let query = StructuredQuery {
            collection_name: collection_name.to_string(),
            select: Some(Projection { fields: vec![] }),
            r#where: Some(Filter {
                filter_type: Some(FilterType::FieldFilter(FieldFilter {
                    field: "name".to_string(),
                    op: Operator::Equal.into(),
                    value: Some(Value {
                        value_type: Some(ValueType::StringValue("Bill".to_string())),
                    }),
                })),
            }),
            limit: None,
        };
        let docs = DbStore::run_query(db.as_ref(), &db_id, &query).unwrap();
        assert_eq!(2, docs.len());
        let document = bson_util::bytes_to_bson_document(docs[0].doc.clone()).unwrap();
        assert_eq!("Bill", document.get_str("name").unwrap());
        let document = bson_util::bytes_to_bson_document(docs[1].doc.clone()).unwrap();
        assert_eq!("Bill", document.get_str("name").unwrap());

        // run query: select * from collection where name = "Bill" limit 1
        let query = StructuredQuery {
            collection_name: collection_name.to_string(),
            select: Some(Projection { fields: vec![] }),
            r#where: Some(Filter {
                filter_type: Some(FilterType::FieldFilter(FieldFilter {
                    field: "name".to_string(),
                    op: Operator::Equal.into(),
                    value: Some(Value {
                        value_type: Some(ValueType::StringValue("Bill".to_string())),
                    }),
                })),
            }),
            limit: Some(Limit { limit: 1 }),
        };
        let docs = DbStore::run_query(db.as_ref(), &db_id, &query).unwrap();
        assert_eq!(1, docs.len());
        let document = bson_util::bytes_to_bson_document(docs[0].doc.clone()).unwrap();
        assert_eq!("Bill", document.get_str("name").unwrap());

        // run query: select * from collection where name = "Mike"
        let query = StructuredQuery {
            collection_name: collection_name.to_string(),
            select: Some(Projection { fields: vec![] }),
            r#where: Some(Filter {
                filter_type: Some(FilterType::FieldFilter(FieldFilter {
                    field: "name".to_string(),
                    op: Operator::Equal.into(),
                    value: Some(Value {
                        value_type: Some(ValueType::StringValue("Mike".to_string())),
                    }),
                })),
            }),
            limit: None,
        };
        let docs = DbStore::run_query(db.as_ref(), &db_id, &query).unwrap();
        assert_eq!(1, docs.len());
        let document = bson_util::bytes_to_bson_document(docs[0].doc.clone()).unwrap();
        assert_eq!("Mike", document.get_str("name").unwrap());

        // run query: select * from collection where age = 44
        let query = StructuredQuery {
            collection_name: collection_name.to_string(),
            select: Some(Projection { fields: vec![] }),
            r#where: Some(Filter {
                filter_type: Some(FilterType::FieldFilter(FieldFilter {
                    field: "age".to_string(),
                    op: Operator::Equal.into(),
                    value: Some(Value {
                        value_type: Some(ValueType::IntegerValue(44 as i64)),
                    }),
                })),
            }),
            limit: None,
        };
        let docs = DbStore::run_query(db.as_ref(), &db_id, &query).unwrap();
        assert_eq!(2, docs.len());
        let document = bson_util::bytes_to_bson_document(docs[0].doc.clone()).unwrap();
        assert_eq!(44, document.get_i64("age").unwrap());
        let document = bson_util::bytes_to_bson_document(docs[1].doc.clone()).unwrap();
        assert_eq!(44, document.get_i64("age").unwrap());
    }

    #[test]
<<<<<<< HEAD
    fn db_store_update_document_test() {
        let tmp_dir_path = TempDir::new("db_store_update_document_test").expect("create temp dir");
        let merk = Merk::open(tmp_dir_path).unwrap();
        let mut db = Box::pin(merk);
        let collection_name = "collection_update_document_test".to_string();
        let block_id: u64 = 1002;
        let mut mutation_id: u16 = 1;

        // create DB Test
        let addr = gen_address();
        let db_id = DbId::try_from((&addr, 1)).unwrap();
        let db_mutation = build_database_mutation(&db_id.address(), collection_name.as_str());
        let db_m: Pin<&mut Merk> = Pin::as_mut(&mut db);
        let result = DbStore::apply_mutation(
            db_m,
            &addr,
            1,
            &TxId::zero(),
            &db_mutation,
            block_id,
            mutation_id,
        );
        mutation_id += 1;
        assert!(result.is_ok());

        // add 4 documents into collection
        let db_mutation = build_add_document_mutation(
            db_id.address(),
            collection_name.as_str(),
            vec![
                r#"
        {
            "name": "John Doe",
            "age": 43,
            "phones": [
                "+44 1234567",
                "+44 2345678"
            ]
        }"#
                .to_string(),
                r#"
        {
            "name": "Mike",
            "age": 44,
            "phones": [
                "+44 1234567",
                "+44 2345678"
            ]
        }"#
                .to_string(),
                r#"
        {
            "name": "Bill",
            "age": 44,
            "phones": [
                "+44 1234567",
                "+44 2345678"
            ]
        }"#
                .to_string(),
                r#"
        {
            "name": "Bill",
            "age": 45,
            "phones": [
                "+44 1234567",
                "+44 2345678"
            ]
        }"#
                .to_string(),
            ],
        );

        // add document test
        let db_m: Pin<&mut Merk> = Pin::as_mut(&mut db);
        let (_, ids) = DbStore::add_document(
            db_m,
            &addr,
            &TxId::zero(),
            &db_mutation,
            block_id,
            mutation_id,
        )
        .unwrap();
        mutation_id += 1;
        assert_eq!(4, ids.len());

        // update document - no index key modified
        let db_mutation = build_update_document_mutation(
            db_id.address(),
            collection_name.as_str(),
            vec![ids[0].to_base64()],
            vec![r#"
        {
            "name": "John Doe",
            "age": 43,
            "phones": [
                "+1234567",
                "+2345678"
            ]
        }"#
            .to_string()],
        );
        // update document test
        let db_m: Pin<&mut Merk> = Pin::as_mut(&mut db);
        let store_ops = DbStore::update_document(
            db_m,
            &addr,
            &TxId::zero(),
            &db_mutation,
            block_id,
            mutation_id,
        )
        .unwrap();
        mutation_id += 1;
        assert_eq!(
            DbStoreOp::DocOp {
                add_doc_ops: 0,
                del_doc_ops: 0,
                update_doc_ops: 1,
                data_in_bytes: 214,
            },
            store_ops
        );
        let document = DbStore::get_document(db.as_ref(), &ids[0])
            .unwrap()
            .unwrap();
        assert_eq!(
            r#"Document({"name": String("John Doe"), "age": Int64(43), "phones": Array([String("+1234567"), String("+2345678")])})"#,
            format!(
                "{:?}",
                bson_util::bytes_to_bson_document(document.doc).unwrap()
            )
        );

        // update document - name related index update
        let db_mutation = build_update_document_mutation(
            db_id.address(),
            collection_name.as_str(),
            vec![ids[0].to_base64()],
            vec![r#"
        {
            "name": "Bill",
            "age": 43,
            "phones": [
                "+1234567",
                "+2345678"
            ]
        }"#
            .to_string()],
        );
        // update document test
        let db_m: Pin<&mut Merk> = Pin::as_mut(&mut db);
        let store_ops = DbStore::update_document(
            db_m,
            &addr,
            &TxId::zero(),
            &db_mutation,
            block_id,
            mutation_id,
        )
        .unwrap();
        mutation_id += 1;
        assert_eq!(
            DbStoreOp::DocOp {
                add_doc_ops: 0,
                del_doc_ops: 0,
                update_doc_ops: 3,
                data_in_bytes: 210,
            },
            store_ops
        );
        let document = DbStore::get_document(db.as_ref(), &ids[0])
            .unwrap()
            .unwrap();
        assert_eq!(
            r#"Document({"name": String("Bill"), "age": Int64(43), "phones": Array([String("+1234567"), String("+2345678")])})"#,
            format!(
                "{:?}",
                bson_util::bytes_to_bson_document(document.doc).unwrap()
            )
        );
        // update document - name and age related index update
        let db_mutation = build_update_document_mutation(
            db_id.address(),
            collection_name.as_str(),
            vec![ids[0].to_base64()],
            vec![r#"
        {
            "name": "Mike",
            "age": 44,
            "phones": [
                "+1234567",
                "+2345678"
            ]
        }"#
            .to_string()],
        );
        // update document test
        let db_m: Pin<&mut Merk> = Pin::as_mut(&mut db);
        let store_ops = DbStore::update_document(
            db_m,
            &addr,
            &TxId::zero(),
            &db_mutation,
            block_id,
            mutation_id,
        )
        .unwrap();
        mutation_id += 1;
        assert_eq!(
            DbStoreOp::DocOp {
                add_doc_ops: 0,
                del_doc_ops: 0,
                update_doc_ops: 5,
                data_in_bytes: 210,
            },
            store_ops
        );
        let document = DbStore::get_document(db.as_ref(), &ids[0])
            .unwrap()
            .unwrap();
        assert_eq!(
            r#"Document({"name": String("Mike"), "age": Int64(44), "phones": Array([String("+1234567"), String("+2345678")])})"#,
            format!(
                "{:?}",
                bson_util::bytes_to_bson_document(document.doc).unwrap()
            )
        );

        // update document test
        // update document - name and age related index update
        let id_not_exist = DocumentId::zero().to_base64();
        let db_mutation = build_update_document_mutation(
            db_id.address(),
            collection_name.as_str(),
            vec![id_not_exist],
            vec![r#"
        {
            "name": "Mike",
            "age": 44,
            "phones": [
                "+1234567",
                "+2345678"
            ]
        }"#
            .to_string()],
        );
        let db_m: Pin<&mut Merk> = Pin::as_mut(&mut db);
        let res = DbStore::update_document(
            db_m,
            &addr,
            &TxId::zero(),
            &db_mutation,
            block_id,
            mutation_id,
        );
        println!("{:?}", res);
        assert!(res.is_err(), "{:?}", res);
        assert_eq!(
            r#"DocumentNotExist("AAAAAAAAAAAAAAAAAAAAAAAAAAAAAAAAAA==")"#,
            format!("{:?}", res.err().unwrap())
        );
        mutation_id += 1;
    }
    #[test]
=======
>>>>>>> 85c526b8
    fn db_store_smoke_test() {
        let tmp_dir_path = TempDir::new("db_store_test").expect("create temp dir");
        let addr = gen_address();
        let merk = Merk::open(tmp_dir_path).unwrap();
        let mut db = Box::pin(merk);
        let collection_name = "db_store_smoke_test".to_string();
        let db_mutation = build_database_mutation(&addr, collection_name.as_str());
        let db_m: Pin<&mut Merk> = Pin::as_mut(&mut db);

        // create DB Test
        let result = DbStore::apply_mutation(db_m, &addr, 1, &TxId::zero(), &db_mutation, 1000, 1);
        assert!(result.is_ok());

        // get database test
        let db_id = DbId::try_from((&addr, 1)).unwrap();
        if let Ok(Some(res)) = DbStore::get_database(db.as_ref(), &db_id) {
            assert_eq!(1, res.collections.len());
            assert!(res.collections.contains_key(&collection_name));
            let collection = &res.collections.get(&collection_name).unwrap();
            let collection_id = CollectionId::try_from_bytes(collection.id.as_slice()).unwrap();
            let db_mutation = build_add_document_mutation(
                db_id.address(),
                collection.name.as_str(),
                vec![r#"
        {
            "name": "John Doe",
            "age": 43,
            "phones": [
                "+44 1234567",
                "+44 2345678"
            ]
        }"#
                .to_string()],
            );

            // add document test
            let db_m: Pin<&mut Merk> = Pin::as_mut(&mut db);
            let (_, ids) =
                DbStore::add_document(db_m, &addr, &TxId::zero(), &db_mutation, 1000, 2).unwrap();
            assert_eq!(1, ids.len());
            let document_id_1 = ids[0];

            // get document test
            let res = DbStore::get_document(db.as_ref(), &document_id_1);
            if let Ok(Some(document)) = res {
                assert_eq!(
                    r#"Document({"name": String("John Doe"), "age": Int64(43), "phones": Array([String("+44 1234567"), String("+44 2345678")])})"#,
                    format!(
                        "{:?}",
                        bson_util::bytes_to_bson_document(document.doc).unwrap()
                    )
                );
                assert_eq!(document_id_1.as_ref(), document.id);
                assert_eq!(addr.to_vec(), document.owner)
            } else {
                assert!(false);
            }

            // insert two documents
            let db_m: Pin<&mut Merk> = Pin::as_mut(&mut db);
            let db_mutation = build_add_document_mutation(
                db_id.address(),
                collection.name.as_str(),
                vec![
                    r#"
        {
            "name": "Mike",
            "age": 44,
            "phones": [
                "+44 1234567",
                "+44 2345678"
            ]
        }"#
                    .to_string(),
                    r#"
        {
            "name": "Bob",
            "age": 45,
            "phones": [
                "+44 1234567",
                "+44 2345678"
            ]
        }"#
                    .to_string(),
                ],
            );
            let (_, ids) =
                DbStore::add_document(db_m, &addr, &TxId::zero(), &db_mutation, 1000, 3).unwrap();
            assert_eq!(2, ids.len());
            let document_id_2 = ids[0];
            let document_id_3 = ids[1];

            // show documents
            if let Ok(documents) = DbStore::get_documents(db.as_ref(), &collection_id, None) {
                assert_eq!(3, documents.len());
            } else {
                assert!(false);
            }

            // show documents
            if let Ok(documents) = DbStore::get_documents(db.as_ref(), &collection_id, Some(2)) {
                assert_eq!(2, documents.len());
            } else {
                assert!(false);
            }

            // delete document
            let db_mutation = build_delete_document_mutation(
                db_id.address(),
                &collection_name,
                vec![document_id_2.to_base64(), document_id_3.to_base64()],
            );
            let db_m: Pin<&mut Merk> = Pin::as_mut(&mut db);
            let res = DbStore::delete_document(db_m, &addr, &db_mutation);
            assert!(res.is_ok());

            // show documents
            if let Ok(documents) = DbStore::get_documents(db.as_ref(), &collection_id, None) {
                assert_eq!(1, documents.len());
            } else {
                assert!(false);
            }

            assert!(DbStore::get_document(db.as_ref(), &document_id_2)
                .unwrap()
                .is_none());
            assert!(DbStore::get_document(db.as_ref(), &document_id_3)
                .unwrap()
                .is_none());
            assert!(DbStore::get_document(db.as_ref(), &document_id_1)
                .unwrap()
                .is_some());
        } else {
            assert!(false);
        }
    }
}<|MERGE_RESOLUTION|>--- conflicted
+++ resolved
@@ -445,7 +445,6 @@
         }
     }
 
-<<<<<<< HEAD
     //
     // update document
     //
@@ -591,21 +590,6 @@
             }
         }
         field_index_map
-=======
-    fn collect_filed_index_map(collection: &Collection) -> HashMap<String, Vec<&Index>> {
-        let mut filed_index_map: HashMap<String, Vec<_>> = HashMap::new();
-
-        for index in collection.index_list.iter() {
-            for filed in index.fields.iter() {
-                if let Some(list) = filed_index_map.get_mut(&filed.field_path) {
-                    list.push(index);
-                } else {
-                    filed_index_map.insert(filed.field_path.to_string(), vec![index]);
-                }
-            }
-        }
-        filed_index_map
->>>>>>> 85c526b8
     }
     /// run a query to fetch target documents from given database and collection
     pub fn run_query(
@@ -621,20 +605,12 @@
                         Some(v) => Some(v.limit),
                         None => None,
                     };
-<<<<<<< HEAD
                     let field_index_map = Self::collect_field_index_map(collection);
-=======
-                    let filed_index_map = Self::collect_filed_index_map(collection);
->>>>>>> 85c526b8
                     let collection_id = CollectionId::try_from_bytes(collection.id.as_slice())?;
                     if let Some(where_filter) = &query.r#where {
                         match &where_filter.filter_type {
                             Some(FilterType::FieldFilter(field_filter)) => {
-<<<<<<< HEAD
                                 let index = match field_index_map.get(&field_filter.field) {
-=======
-                                let index = match filed_index_map.get(&field_filter.field) {
->>>>>>> 85c526b8
                                     Some(index_list) => {
                                         match index_list
                                             .iter()
@@ -661,11 +637,7 @@
                                     )?,
                                     None => {
                                         return Err(DB3Error::InvalidFilterValue(
-<<<<<<< HEAD
                                             "None field filter value un-support".to_string(),
-=======
-                                            "None filed filter value un-support".to_string(),
->>>>>>> 85c526b8
                                         ));
                                     }
                                 };
@@ -1014,11 +986,7 @@
     }
 
     #[test]
-<<<<<<< HEAD
     fn collect_field_index_map_ut() {
-=======
-    fn collect_filed_index_map_ut() {
->>>>>>> 85c526b8
         let index_field1 = IndexField {
             field_path: "name".to_string(),
             value_mode: Some(ValueMode::Order(Order::Ascending as i32)),
@@ -1048,11 +1016,7 @@
             index_list: vec![index1, index2, index3],
         };
 
-<<<<<<< HEAD
         let field_index_map = DbStore::collect_field_index_map(&collection);
-=======
-        let field_index_map = DbStore::collect_filed_index_map(&collection);
->>>>>>> 85c526b8
         assert_eq!(2, field_index_map.len());
         assert!(field_index_map.contains_key("name"));
         assert!(field_index_map.contains_key("age"));
@@ -1306,7 +1270,6 @@
     }
 
     #[test]
-<<<<<<< HEAD
     fn db_store_update_document_test() {
         let tmp_dir_path = TempDir::new("db_store_update_document_test").expect("create temp dir");
         let merk = Merk::open(tmp_dir_path).unwrap();
@@ -1573,8 +1536,6 @@
         mutation_id += 1;
     }
     #[test]
-=======
->>>>>>> 85c526b8
     fn db_store_smoke_test() {
         let tmp_dir_path = TempDir::new("db_store_test").expect("create temp dir");
         let addr = gen_address();
@@ -1681,6 +1642,13 @@
                 assert!(false);
             }
 
+            // show documents
+            if let Ok(documents) = DbStore::get_documents(db.as_ref(), &collection_id, Some(2)) {
+                assert_eq!(2, documents.len());
+            } else {
+                assert!(false);
+            }
+
             // delete document
             let db_mutation = build_delete_document_mutation(
                 db_id.address(),
