//
// mutation_store.rs
// Copyright (C) 2023 db3.network Author imotai <codego.me@gmail.com>
//
// Licensed under the Apache License, Version 2.0 (the "License");
// you may not use this file except in compliance with the License.
// You may obtain a copy of the License at
//
//    http://www.apache.org/licenses/LICENSE-2.0
//
// Unless required by applicable law or agreed to in writing, software
// distributed under the License is distributed on an "AS IS" BASIS,
// WITHOUT WARRANTIES OR CONDITIONS OF ANY KIND, either express or implied.
// See the License for the specific language governing permissions and
// limitations under the License.
//

use bytes::BytesMut;
use db3_base::times;
use db3_crypto::db3_address::DB3Address;
use db3_crypto::id::TxId;
use db3_error::{DB3Error, Result};
use db3_proto::db3_mutation_v2_proto::{MutationBody, MutationHeader};
use db3_proto::db3_rollup_proto::{GcRecord as GCRecord, RollupRecord};
use prost::Message;
use rocksdb::{DBWithThreadMode, MultiThreaded, Options, WriteBatch};
use std::path::Path;
use std::sync::{Arc, Mutex};
use tracing::{debug, info};

type StorageEngine = DBWithThreadMode<MultiThreaded>;

#[derive(Clone)]
pub struct MutationStoreConfig {
    pub db_path: String,
    pub block_store_cf_name: String,
    pub tx_store_cf_name: String,
    pub rollup_store_cf_name: String,
    pub gc_cf_name: String,
    pub message_max_buffer: usize,
    pub scan_max_limit: usize,
    pub block_state_cf_name: String,
}

impl Default for MutationStoreConfig {
    fn default() -> MutationStoreConfig {
        MutationStoreConfig {
            db_path: "./store".to_string(),
            block_store_cf_name: "block_store_cf".to_string(),
            tx_store_cf_name: "tx_store_cf".to_string(),
            rollup_store_cf_name: "rollup_store_cf".to_string(),
            gc_cf_name: "gc_store_cf".to_string(),
            message_max_buffer: 8 * 1024,
            scan_max_limit: 50,
            block_state_cf_name: "block_state_cf".to_string(),
        }
    }
}

struct BlockState {
    pub block: u64,
    pub order: u32,
}

#[derive(Clone)]
pub struct MutationStore {
    config: MutationStoreConfig,
    se: Arc<StorageEngine>,
    block_state: Arc<Mutex<BlockState>>,
}

impl MutationStore {
    pub fn new(config: MutationStoreConfig) -> Result<Self> {
        let mut cf_opts = Options::default();
        cf_opts.create_if_missing(true);
        cf_opts.create_missing_column_families(true);
        info!("open mutation store with path {}", config.db_path.as_str());
        let path = Path::new(config.db_path.as_str());
        let se = Arc::new(
            StorageEngine::open_cf(
                &cf_opts,
                &path,
                [
                    config.block_store_cf_name.as_str(),
                    config.tx_store_cf_name.as_str(),
                    config.rollup_store_cf_name.as_str(),
                    config.gc_cf_name.as_str(),
                    config.block_state_cf_name.as_str(),
                ],
            )
            .map_err(|e| DB3Error::OpenStoreError(config.db_path.to_string(), format!("{e}")))?,
        );
        Ok(Self {
            config,
            se,
            block_state: Arc::new(Mutex::new(BlockState { block: 0, order: 0 })),
        })
    }

    pub fn recover(&self) -> Result<()> {
        let cf_handle = self
            .se
            .cf_handle(self.config.block_state_cf_name.as_str())
            .ok_or(DB3Error::ReadStoreError("cf is not found".to_string()))?;
        let block_key: &str = "block_key";
        let value = self
            .se
            .get_cf(&cf_handle, block_key.as_bytes())
            .map_err(|e| DB3Error::ReadStoreError(format!("{e}")))?;
        if let Some(v) = value {
            let data_array: [u8; 8] = v
                .try_into()
                .map_err(|_| DB3Error::KeyCodecError("invalid array length".to_string()))?;
            let block = u64::from_be_bytes(data_array) + 1;
            match self.block_state.lock() {
                Ok(mut state) => {
                    state.block = block;
                    state.order = 0;
                    info!("recover block {}", block);
                }
                _ => {}
            }
        }
        Ok(())
    }

    pub fn add_gc_record(&self, record: &GCRecord) -> Result<()> {
        let gc_cf_handle = self
            .se
            .cf_handle(self.config.gc_cf_name.as_str())
            .ok_or(DB3Error::ReadStoreError("cf is not found".to_string()))?;
        let id = record.start_block.to_be_bytes();
        let mut buf = BytesMut::with_capacity(1024);
        record
            .encode(&mut buf)
            .map_err(|e| DB3Error::WriteStoreError(format!("{e}")))?;
        let buf = buf.freeze();
        let mut batch = WriteBatch::default();
        // store the rollup record
        batch.put_cf(&gc_cf_handle, &id, buf.as_ref());
        self.se
            .write(batch)
            .map_err(|e| DB3Error::WriteStoreError(format!("{e}")))?;
        Ok(())
    }

    pub fn has_enough_round_left(&self, start_block: u64, min_rounds: u64) -> Result<bool> {
        let cf_handle = self
            .se
            .cf_handle(self.config.rollup_store_cf_name.as_str())
            .ok_or(DB3Error::ReadStoreError("cf is not found".to_string()))?;
        let mut it = self.se.raw_iterator_cf(&cf_handle);
        let id = start_block.to_be_bytes();
        it.seek(id);
        let mut count: u64 = 0;
        while it.valid() {
            count += 1;
            if count >= min_rounds {
                return Ok(true);
            }
            it.next();
        }
        return Ok(false);
    }

    pub fn get_last_gc_record(&self) -> Result<Option<GCRecord>> {
        self.get_last_record::<GCRecord>(self.config.gc_cf_name.as_str())
    }

    pub fn get_next_rollup_record(&self, start_block: u64) -> Result<Option<RollupRecord>> {
        let id = start_block.to_be_bytes();
        self.get_next_record::<RollupRecord>(self.config.rollup_store_cf_name.as_str(), &id)
    }

    pub fn get_rollup_record(&self, start_block: u64) -> Result<Option<RollupRecord>> {
        let id = start_block.to_be_bytes();
        self.get_record::<RollupRecord>(self.config.rollup_store_cf_name.as_str(), &id)
    }

    pub fn add_rollup_record(&self, record: &RollupRecord) -> Result<()> {
        // validate the end block
        let rollup_cf_handle = self
            .se
            .cf_handle(self.config.rollup_store_cf_name.as_str())
            .ok_or(DB3Error::ReadStoreError("cf is not found".to_string()))?;
        let id = record.start_block.to_be_bytes();
        let mut buf = BytesMut::with_capacity(1024);
        record
            .encode(&mut buf)
            .map_err(|e| DB3Error::WriteStoreError(format!("{e}")))?;
        let buf = buf.freeze();
        let mut batch = WriteBatch::default();
        // store the rollup record
        batch.put_cf(&rollup_cf_handle, &id, buf.as_ref());
        self.se
            .write(batch)
            .map_err(|e| DB3Error::WriteStoreError(format!("{e}")))?;
        Ok(())
    }

    fn get_record<T>(&self, cf: &str, id: &[u8]) -> Result<Option<T>>
    where
        T: Message + std::default::Default,
    {
        let cf_handle = self
            .se
            .cf_handle(cf)
            .ok_or(DB3Error::ReadStoreError("cf is not found".to_string()))?;
        let value = self
            .se
            .get_cf(&cf_handle, id)
            .map_err(|e| DB3Error::ReadStoreError(format!("{e}")))?;
        if let Some(v) = value {
            match T::decode(v.as_ref()) {
                Ok(m) => Ok(Some(m)),
                Err(e) => Err(DB3Error::ReadStoreError(format!("{e}"))),
            }
        } else {
            Ok(None)
        }
    }

    fn get_next_record<T>(&self, cf: &str, id: &[u8]) -> Result<Option<T>>
    where
        T: Message + std::default::Default,
    {
        let cf_handle = self
            .se
            .cf_handle(cf)
            .ok_or(DB3Error::ReadStoreError("cf is not found".to_string()))?;
        let mut it = self.se.raw_iterator_cf(&cf_handle);
        it.seek(id);
        it.next();
        if it.valid() {
            if let Some(v) = it.value() {
                match T::decode(v) {
                    Ok(r) => return Ok(Some(r)),
                    Err(e) => return Err(DB3Error::ReadStoreError(format!("{e}"))),
                }
            }
        }
        return Ok(None);
    }

    fn get_last_record<T>(&self, cf: &str) -> Result<Option<T>>
    where
        T: Message + std::default::Default,
    {
        let cf_handle = self
            .se
            .cf_handle(cf)
            .ok_or(DB3Error::ReadStoreError("cf is not found".to_string()))?;
        let mut it = self.se.raw_iterator_cf(&cf_handle);
        it.seek_to_last();
        if it.valid() {
            if let Some(v) = it.value() {
                match T::decode(v) {
                    Ok(r) => return Ok(Some(r)),
                    Err(e) => return Err(DB3Error::ReadStoreError(format!("{e}"))),
                }
            }
        }
        Ok(None)
    }

    pub fn get_last_rollup_record(&self) -> Result<Option<RollupRecord>> {
        self.get_last_record::<RollupRecord>(self.config.rollup_store_cf_name.as_str())
    }

    fn scan_records<T>(&self, cf: &str, from: u32, limit: u32) -> Result<Vec<T>>
    where
        T: Message + std::default::Default,
    {
        if limit > self.config.scan_max_limit as u32 {
            return Err(DB3Error::ReadStoreError(
                "reach the scan max limit".to_string(),
            ));
        }
        let cf_handle = self
            .se
            .cf_handle(cf)
            .ok_or(DB3Error::ReadStoreError("cf is not found".to_string()))?;
        let mut it = self.se.raw_iterator_cf(&cf_handle);
        it.seek_to_last();
        let mut records: Vec<T> = Vec::new();
        let mut count: u32 = 0;
        let start: u32 = from;
        let end: u32 = from + limit;
        while it.valid() && count < start {
            count += 1;
            it.prev();
        }
        while it.valid() && count < end {
            count += 1;
            if let Some(v) = it.value() {
                if let Ok(m) = T::decode(v) {
                    records.push(m);
                }
            }
            it.prev();
        }
        Ok(records)
    }

    pub fn scan_rollup_records(&self, from: u32, limit: u32) -> Result<Vec<RollupRecord>> {
        self.scan_records::<RollupRecord>(self.config.rollup_store_cf_name.as_str(), from, limit)
    }

    pub fn scan_mutation_headers(&self, from: u32, limit: u32) -> Result<Vec<MutationHeader>> {
        self.scan_records::<MutationHeader>(self.config.block_store_cf_name.as_str(), from, limit)
    }

    pub fn scan_gc_records(&self, from: u32, limit: u32) -> Result<Vec<GCRecord>> {
        self.scan_records::<GCRecord>(self.config.gc_cf_name.as_str(), from, limit)
    }

    pub fn increase_block(&self) -> Result<(u64, u32)> {
        match self.block_state.lock() {
            Ok(mut state) => {
<<<<<<< HEAD
                let block_key: &str = "block_key";
                state.block += 1;
                state.order = 0;
                let cf_handle = self
                    .se
                    .cf_handle(self.config.block_state_cf_name.as_str())
                    .ok_or(DB3Error::WriteStoreError("cf is not found".to_string()))?;
                let mut batch = WriteBatch::default();
                batch.put_cf(&cf_handle, block_key.as_bytes(), state.block.to_be_bytes());
                self.se
                    .write(batch)
                    .map_err(|e| DB3Error::WriteStoreError(format!("{e}")))?;
                Ok(())
=======
                let (block, order) = (state.block, state.order);
                state.block += 1;
                state.order = 0;
                Ok((block, order))
>>>>>>> 98987d6e
            }
            Err(e) => Err(DB3Error::WriteStoreError(format!("{e}"))),
        }
    }

    pub fn get_current_block(&self) -> Result<u64> {
        match self.block_state.lock() {
            Ok(state) => Ok(state.block),
            Err(e) => Err(DB3Error::WriteStoreError(format!("{e}"))),
        }
    }

    fn increase_order(&self) -> Result<(u64, u32)> {
        match self.block_state.lock() {
            Ok(mut state) => {
                state.order += 1;
                Ok((state.block, state.order))
            }
            Err(e) => Err(DB3Error::WriteStoreError(format!("{e}"))),
        }
    }

    pub fn gc_range_mutation(&self, block_start: u64, block_end: u64) -> Result<()> {
        if block_start >= block_end {
            return Err(DB3Error::ReadStoreError("invalid block range".to_string()));
        }
        let tx_cf_handle = self
            .se
            .cf_handle(self.config.tx_store_cf_name.as_str())
            .ok_or(DB3Error::WriteStoreError("cf is not found".to_string()))?;
        let mutations = self.get_range_mutations(block_start, block_end)?;
        let mut batch = WriteBatch::default();
        mutations
            .iter()
            .for_each(|ref x| batch.delete_cf(&tx_cf_handle, x.0.id.as_str()));
        let block_cf_handle = self
            .se
            .cf_handle(self.config.block_store_cf_name.as_str())
            .ok_or(DB3Error::ReadStoreError("cf is not found".to_string()))?;
        batch.delete_range_cf(
            &block_cf_handle,
            &block_start.to_be_bytes(),
            &block_end.to_be_bytes(),
        );
        self.se
            .write(batch)
            .map_err(|e| DB3Error::WriteStoreError(format!("{e}")))?;
        Ok(())
    }

    pub fn get_range_mutations(
        &self,
        block_start: u64,
        block_end: u64,
    ) -> Result<Vec<(MutationHeader, MutationBody)>> {
        // the block_start should be less than the block end
        if block_start >= block_end {
            return Err(DB3Error::ReadStoreError("invalid block range".to_string()));
        }
        let block_cf_handle = self
            .se
            .cf_handle(self.config.block_store_cf_name.as_str())
            .ok_or(DB3Error::ReadStoreError("cf is not found".to_string()))?;
        let mut it = self.se.raw_iterator_cf(&block_cf_handle);
        let mut start_id: Vec<u8> = Vec::new();
        start_id.extend_from_slice(&block_start.to_be_bytes());
        start_id.extend_from_slice(&0_u32.to_be_bytes());
        let mut end_id: Vec<u8> = Vec::new();
        end_id.extend_from_slice(&block_end.to_be_bytes());
        end_id.extend_from_slice(&0_u32.to_be_bytes());
        let end_id_ref: &[u8] = &end_id;
        it.seek(&start_id);
        let mut mutations: Vec<(MutationHeader, MutationBody)> = Vec::new();
        loop {
            if !it.valid() {
                break;
            }
            if let Some(k) = it.key() {
                if k >= end_id_ref {
                    break;
                }
                if let Some(v) = it.value() {
                    if let Ok(m) = MutationHeader::decode(v) {
                        let tx_id = TxId::try_from_hex(m.id.as_str())
                            .map_err(|e| DB3Error::ReadStoreError(format!("{e}")))?;
                        if let Ok(Some(mb)) = self.get_mutation(&tx_id) {
                            mutations.push((m, mb));
                        }
                    }
                }
            } else {
                break;
            }
            it.next()
        }
        Ok(mutations)
    }

    pub fn get_mutation_header(&self, block: u64, order: u32) -> Result<Option<MutationHeader>> {
        let mut encoded_id: Vec<u8> = Vec::new();
        encoded_id.extend_from_slice(&block.to_be_bytes());
        encoded_id.extend_from_slice(&order.to_be_bytes());
        let block_cf_handle = self
            .se
            .cf_handle(self.config.block_store_cf_name.as_str())
            .ok_or(DB3Error::ReadStoreError("cf is not found".to_string()))?;
        let value = self
            .se
            .get_cf(&block_cf_handle, &encoded_id)
            .map_err(|e| DB3Error::ReadStoreError(format!("{e}")))?;
        if let Some(v) = value {
            match MutationHeader::decode(v.as_ref()) {
                Ok(m) => Ok(Some(m)),
                Err(e) => Err(DB3Error::ReadStoreError(format!("{e}"))),
            }
        } else {
            Ok(None)
        }
    }

    pub fn get_mutation(&self, tx_id: &TxId) -> Result<Option<MutationBody>> {
        self.get_record::<MutationBody>(self.config.tx_store_cf_name.as_str(), tx_id.as_ref())
    }

    pub fn add_mutation(
        &self,
        payload: &[u8],
        signature: &str,
        sender: &DB3Address,
        nonce: u64,
    ) -> Result<(String, u64, u32)> {
        let tx_id = TxId::from((payload, signature.as_bytes()));
        let hex_id = tx_id.to_hex();
        debug!("the tx id is {}", hex_id);
        let (block, order) = self.increase_order()?;
        let mut encoded_id: Vec<u8> = Vec::new();
        encoded_id.extend_from_slice(&block.to_be_bytes());
        encoded_id.extend_from_slice(&order.to_be_bytes());
        let mutation_body = MutationBody {
            payload: payload.to_vec(),
            signature: signature.to_string(),
        };
        let mut buf = BytesMut::with_capacity(self.config.message_max_buffer);
        mutation_body
            .encode(&mut buf)
            .map_err(|e| DB3Error::WriteStoreError(format!("{e}")))?;
        let buf = buf.freeze();
        let mutation_header = MutationHeader {
            block_id: block,
            order_id: order,
            sender: sender.as_ref().to_vec(),
            time: times::get_current_time_in_secs(),
            id: hex_id.to_string(),
            size: buf.len() as u32,
            nonce,
        };
        let mut header_buf = BytesMut::with_capacity(1024);
        mutation_header
            .encode(&mut header_buf)
            .map_err(|e| DB3Error::WriteStoreError(format!("{e}")))?;
        let header_buf = header_buf.freeze();
        let tx_cf_handle = self
            .se
            .cf_handle(self.config.tx_store_cf_name.as_str())
            .ok_or(DB3Error::WriteStoreError("cf is not found".to_string()))?;
        let block_cf_handle = self
            .se
            .cf_handle(self.config.block_store_cf_name.as_str())
            .ok_or(DB3Error::WriteStoreError("cf is not found".to_string()))?;
        let mut batch = WriteBatch::default();
        // store the mutation body
        batch.put_cf(&tx_cf_handle, &tx_id, buf.as_ref());
        // store the mutation header
        batch.put_cf(&block_cf_handle, &encoded_id, header_buf.as_ref());
        self.se
            .write(batch)
            .map_err(|e| DB3Error::WriteStoreError(format!("{e}")))?;
        Ok((hex_id, block, order))
    }
}

#[cfg(test)]
mod tests {
    use super::*;
    use tempdir::TempDir;
    #[test]
    fn test_new_mutation_store() {
        let tmp_dir_path = TempDir::new("new_mutation_store_path").expect("create temp dir");
        let real_path = tmp_dir_path.path().to_str().unwrap().to_string();
        let config = MutationStoreConfig {
            db_path: real_path,
            block_store_cf_name: "cf1".to_string(),
            tx_store_cf_name: "cf2".to_string(),
            rollup_store_cf_name: "rf3".to_string(),
            gc_cf_name: "gc".to_string(),
            message_max_buffer: 4 * 1024,
            scan_max_limit: 50,
            block_state_cf_name: "block_state_cf".to_string(),
        };
        if let Err(e) = MutationStore::new(config) {
            println!("{:?}", e);
        }
    }

    #[test]
    fn test_scan_mutation() {
        let tmp_dir_path = TempDir::new("scan mutation store path").expect("create temp dir");
        let real_path = tmp_dir_path.path().to_str().unwrap().to_string();
        let config = MutationStoreConfig {
            db_path: real_path,
            block_store_cf_name: "cf1".to_string(),
            tx_store_cf_name: "cf2".to_string(),
            rollup_store_cf_name: "rf3".to_string(),
            gc_cf_name: "gc".to_string(),
            message_max_buffer: 4 * 1024,
            scan_max_limit: 50,
            block_state_cf_name: "block_state_cf".to_string(),
        };
        let result = MutationStore::new(config);
        assert!(result.is_ok());
        if let Ok(store) = result {
            let payload: Vec<u8> = vec![1];
            let signature: &str = "0xasdasdsad";
            let result = store.add_mutation(payload.as_ref(), signature, &DB3Address::ZERO, 1);
            assert!(result.is_ok());
            if let Ok(headers) = store.scan_mutation_headers(0, 1) {
                assert_eq!(1, headers.len());
            } else {
                assert!(false);
            }
            let result = store.add_mutation(payload.as_ref(), signature, &DB3Address::ZERO, 1);
            assert!(result.is_ok());
            if let Ok(headers) = store.scan_mutation_headers(0, 1) {
                assert_eq!(1, headers.len());
            } else {
                assert!(false);
            }
        } else {
            assert!(false);
        }
    }

    #[test]
    fn test_add_and_get_rollup_record() {
        let tmp_dir_path = TempDir::new("rollup").expect("create temp dir");
        let real_path = tmp_dir_path.path().to_str().unwrap().to_string();
        let config = MutationStoreConfig {
            db_path: real_path,
            block_store_cf_name: "cf1".to_string(),
            tx_store_cf_name: "cf2".to_string(),
            rollup_store_cf_name: "rf3".to_string(),
            gc_cf_name: "gc".to_string(),
            message_max_buffer: 4 * 1024,
            scan_max_limit: 50,
            block_state_cf_name: "block_state_cf".to_string(),
        };
        let result = MutationStore::new(config);
        assert!(result.is_ok());
        if let Ok(store) = result {
            let result = store.get_last_rollup_record();
            assert!(result.is_ok());
            if let Ok(None) = result {
            } else {
                assert!(false);
            }
            let record = RollupRecord {
                end_block: 1,
                raw_data_size: 10,
                compress_data_size: 1,
                processed_time: 1,
                arweave_tx: "xx".to_string(),
                time: 111,
                mutation_count: 1,
                cost: 11111,
            };
            let result = store.add_rollup_record(&record);
            assert!(result.is_ok());
            let result = store.get_last_rollup_record();
            if let Ok(Some(r)) = result {
                assert_eq!(r.end_block, 1);
            } else {
                assert!(false);
            }
        }
    }

    #[test]
    fn test_range_mutations() {
        let tmp_dir_path = TempDir::new("range store path").expect("create temp dir");
        let real_path = tmp_dir_path.path().to_str().unwrap().to_string();
        let config = MutationStoreConfig {
            db_path: real_path,
            block_store_cf_name: "cf1".to_string(),
            tx_store_cf_name: "cf2".to_string(),
            rollup_store_cf_name: "rf3".to_string(),
            gc_cf_name: "gc".to_string(),
            message_max_buffer: 4 * 1024,
            scan_max_limit: 50,
            block_state_cf_name: "block_state_cf".to_string(),
        };
        let result = MutationStore::new(config);
        assert!(result.is_ok());
        if let Ok(store) = result {
            let result = store.get_range_mutations(0, 10);
            if let Ok(r) = result {
                assert_eq!(0, r.len());
            } else {
                assert!(false);
            }
            let payload: Vec<u8> = vec![1];
            let signature: &str = "0xasdasdsad";
            let result = store.add_mutation(payload.as_ref(), signature, &DB3Address::ZERO, 1);
            assert!(result.is_ok());
            let result = store.get_range_mutations(0, 1);
            if let Ok(r) = result {
                assert_eq!(1, r.len());
            } else {
                assert!(false);
            }
        } else {
            assert!(false);
        }
    }

    #[test]
    fn test_add_mutation() {
        let tmp_dir_path = TempDir::new("add mutation store path").expect("create temp dir");
        let real_path = tmp_dir_path.path().to_str().unwrap().to_string();
        let config = MutationStoreConfig {
            db_path: real_path,
            block_store_cf_name: "cf1".to_string(),
            tx_store_cf_name: "cf2".to_string(),
            rollup_store_cf_name: "rf3".to_string(),
            gc_cf_name: "gc".to_string(),
            message_max_buffer: 4 * 1024,
            scan_max_limit: 50,
            block_state_cf_name: "block_state_cf".to_string(),
        };
        let result = MutationStore::new(config);
        assert!(result.is_ok());
        if let Ok(store) = result {
            let payload: Vec<u8> = vec![1];
            let signature: &str = "0xasdasdsad";
            let result = store.add_mutation(payload.as_ref(), signature, &DB3Address::ZERO, 1);
            assert!(result.is_ok());
            if let Ok((id, block, order)) = result {
                if let Ok(Some(v)) = store.get_mutation_header(block, order) {
                    assert_eq!(DB3Address::ZERO.as_ref(), &v.sender);
                } else {
                    assert!(false);
                }
                println!("{id}");
                let tx_id = TxId::try_from_hex(id.as_str()).unwrap();
                if let Ok(Some(m)) = store.get_mutation(&tx_id) {
                    assert_eq!(m.signature.as_str(), signature);
                } else {
                    assert!(false);
                }
            }
        } else {
            assert!(false);
        }
    }
}<|MERGE_RESOLUTION|>--- conflicted
+++ resolved
@@ -317,7 +317,6 @@
     pub fn increase_block(&self) -> Result<(u64, u32)> {
         match self.block_state.lock() {
             Ok(mut state) => {
-<<<<<<< HEAD
                 let block_key: &str = "block_key";
                 state.block += 1;
                 state.order = 0;
@@ -331,12 +330,6 @@
                     .write(batch)
                     .map_err(|e| DB3Error::WriteStoreError(format!("{e}")))?;
                 Ok(())
-=======
-                let (block, order) = (state.block, state.order);
-                state.block += 1;
-                state.order = 0;
-                Ok((block, order))
->>>>>>> 98987d6e
             }
             Err(e) => Err(DB3Error::WriteStoreError(format!("{e}"))),
         }
