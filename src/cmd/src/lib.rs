--- conflicted
+++ resolved
@@ -81,9 +81,6 @@
     }
 }
 
-<<<<<<< HEAD
-pub async fn process_cmd(sdk: &MutationSDK, store_sdk: &mut StoreSDK, cmd: &str) {
-=======
 fn show_account(account: &Account) {
     let mut table = Table::new();
     table.set_format(*format::consts::FORMAT_NO_BORDER_LINE_SEPARATOR);
@@ -107,8 +104,7 @@
     table.printstd();
 }
 
-pub async fn process_cmd(sdk: &MutationSDK, store_sdk: &StoreSDK, cmd: &str) {
->>>>>>> 008e7b86
+pub async fn process_cmd(sdk: &MutationSDK, store_sdk: &mut StoreSDK, cmd: &str) {
     let parts: Vec<&str> = cmd.split(" ").collect();
     if parts.len() < 1 {
         println!("{}", HELP);
