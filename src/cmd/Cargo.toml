--- conflicted
+++ resolved
@@ -14,11 +14,8 @@
 db3-base={ path = "../base" }
 db3-sdk={ path = "../sdk" }
 db3-proto={ path = "../proto" }
-<<<<<<< HEAD
 db3-crypto={ path = "../crypto" }
-=======
 db3-session={ path = "../session" }
->>>>>>> da98a998
 ethereum-types = { version = "0.14.0", default-features = false }
 prost = "0.11"
 prost-types = "0.11"
