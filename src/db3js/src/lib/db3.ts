import db3_mutation_pb from "../pkg/db3_mutation_pb";
import type { KVPair } from "../pkg/db3_mutation_pb";
import db3_base_pb from "../pkg/db3_base_pb";
import db3_node_pb from "../pkg/db3_node_pb";
import { StorageNodeClient } from "../pkg/Db3_nodeServiceClientPb";
import * as jspb from 'google-protobuf';

export interface Mutation {
	ns: string;
	gasLimit: number;
	data: Record<string, any>;
}

export interface BatchGetKeyRequest {
	ns: string;
	keyList: string[];
	sessionToken: string;
}

export interface QuerySession {
	sessionInfo: db3_node_pb.QuerySessionInfo.AsObject;
	sessionToken: string;
}

export interface DB3_Instance {
	submitMutation(mutation: Mutation, signature?: Uint8Array | string): any;
}

export interface DB3_Options {
	mode: "DEV" | "PROD";
}

function encodeUint8Array(text: string) {
	return jspb.Message.bytesAsU8(text);
}

export class DB3 {
	private client: StorageNodeClient;
	private sessionToken?: string;
	private querySessionInfo?: db3_node_pb.QuerySessionInfo.AsObject; 
	constructor(node: string, options?: DB3_Options) {
		this.client = new StorageNodeClient(node, null, null);
	}

	async submitRawMutation(
		                   ns:string,
						   kv_pairs:KVPair[],
		                   sign: (target: Uint8Array) => [Uint8Array, Uint8Array],	
						   nonce?:number
	) {
		const mutation = new db3_mutation_pb.Mutation();
		mutation.setNs(encodeUint8Array(ns));
		mutation.setKvPairsList(kv_pairs);
		if (typeof nonce !== 'undefined') {
			mutation.setNonce(nonce);
		}else {
			mutation.setNonce(Date.now());
		}
		mutation.setChainId(db3_base_pb.ChainId.MAINNET);
		mutation.setChainRole(db3_base_pb.ChainRole.STORAGESHARDCHAIN);
		mutation.setGasPrice();
		mutation.setGas(100);
		const mbuffer = mutation.serializeBinary();
		const [signature, public_key] = await sign(mbuffer);
		const writeRequest = new db3_mutation_pb.WriteRequest();
		writeRequest.setMutation(mbuffer);
		writeRequest.setSignature(signature);
        writeRequest.setPublicKey(public_key);
		const broadcastRequest = new db3_node_pb.BroadcastRequest();
		broadcastRequest.setBody(writeRequest.serializeBinary());
		const res = await this.client.broadcast(broadcastRequest, {});
		return res.toObject();
	}

	async submitMutaition(
		mutation: Mutation,
<<<<<<< HEAD
		sign: (target: Uint8Array) => [Uint8Array, Uint8Array],
		nonce?:number
=======
		sign: (target: Uint8Array) => Promise<[Uint8Array, Uint8Array]>,
>>>>>>> 161fef65
	) {
		const kvPairsList: KVPair[] = [];
		Object.keys(mutation.data).forEach((key: string) => {
			const kv_pair = new db3_mutation_pb.KVPair();
			kv_pair.setKey(encodeUint8Array(key));
			kv_pair.setValue(encodeUint8Array(mutation.data[key]));
			kv_pair.setAction(db3_mutation_pb.MutationAction.INSERTKV);
			kvPairsList.push(kv_pair);
		});
		const mutationObj = new db3_mutation_pb.Mutation();
		mutationObj.setNs(encodeUint8Array(mutation.ns));
		mutationObj.setKvPairsList(kvPairsList);
		if (typeof nonce !== 'undefined') {
			mutationObj.setNonce(nonce);
		}else {
			mutationObj.setNonce(Date.now());
		}
		mutationObj.setChainId(db3_base_pb.ChainId.MAINNET);
		mutationObj.setChainRole(db3_base_pb.ChainRole.STORAGESHARDCHAIN);
		mutationObj.setGasPrice();
		mutationObj.setGas(mutation.gasLimit);

		const mbuffer = mutationObj.serializeBinary();
		const [signature, public_key] = await sign(mbuffer);
		const writeRequest = new db3_mutation_pb.WriteRequest();
		writeRequest.setMutation(mbuffer);
		writeRequest.setSignature(signature);
        writeRequest.setPublicKey(public_key);

		const broadcastRequest = new db3_node_pb.BroadcastRequest();
		broadcastRequest.setBody(writeRequest.serializeBinary());
		try {
			const res = await this.client.broadcast(broadcastRequest, {});
			return res.toObject();
		} catch (error) {
			throw error;
		}
		
	}
	async openQuerySession(sign: (target: Uint8Array) => Promise<[Uint8Array, Uint8Array]>) {
		if (this.querySessionInfo) {
			throw new Error("The current db3js instance has already opened a session, so do not open it repeatedly");
		}
		const sessionRequest = new db3_node_pb.OpenSessionRequest();
		const header = window.crypto.getRandomValues(new Uint8Array(32));
		// const header = encodeUint8Array('Header');
		const [signature, public_key] = await sign(header);
		sessionRequest.setHeader(header);
		sessionRequest.setSignature(signature);
		sessionRequest.setPublicKey(public_key);
		try {
			const res = await this.client.openQuerySession(sessionRequest, {});
			this.sessionToken = res.getSessionToken();
			this.querySessionInfo = res.getQuerySessionInfo()?.toObject();
			return res.toObject();
		} catch (error) {
			throw error;
		}
		
	}
	async getKey(request: BatchGetKeyRequest) {
		const getKeyRequest = new db3_node_pb.GetKeyRequest();
		const batchGetKeyRequest = new db3_node_pb.BatchGetKey();
		batchGetKeyRequest.setNs(request.ns);
		batchGetKeyRequest.setKeysList(request.keyList);
		batchGetKeyRequest.setSessionToken(request.sessionToken);
		getKeyRequest.setBatchGet(batchGetKeyRequest)
		try {
			const res = await this.client.getKey(getKeyRequest, {});
			return res.toObject();
		} catch (error) {
			throw error;
		}
		
	}
	async closeQuerySession(querySessionInfoAsObject: db3_node_pb.QuerySessionInfo.AsObject, sign: (target: Uint8Array) => Promise<[Uint8Array, Uint8Array]>){
		if (!this.sessionToken) {
			throw new Error('SessionToken is not defined');
		}
		const querySessionInfo = new db3_node_pb.QuerySessionInfo();
		const {id, startTime, status, queryCount} = querySessionInfoAsObject;
		querySessionInfo.setId(id);
		querySessionInfo.setStatus(status);
		querySessionInfo.setStartTime(startTime);
		querySessionInfo.setQueryCount(queryCount);

		const payload = new db3_node_pb.CloseSessionPayload();
		payload.setSessionInfo(querySessionInfo);
		payload.setSessionToken(this.sessionToken);

		const payloadU8 = payload.serializeBinary();
		const [signature, public_key] = await sign(payloadU8);

		const closeQuerySessionRequest = new db3_node_pb.CloseSessionRequest();
		closeQuerySessionRequest.setPayload(payloadU8);
		closeQuerySessionRequest.setSignature(signature);
		closeQuerySessionRequest.setPublicKey(public_key);
		try {
			const res = await this.client.closeQuerySession(closeQuerySessionRequest, {});
			this.querySessionInfo = undefined;
			return res.toObject();
		} catch (error) {
			throw error;
		}
		
	}
}<|MERGE_RESOLUTION|>--- conflicted
+++ resolved
@@ -74,12 +74,7 @@
 
 	async submitMutaition(
 		mutation: Mutation,
-<<<<<<< HEAD
-		sign: (target: Uint8Array) => [Uint8Array, Uint8Array],
-		nonce?:number
-=======
-		sign: (target: Uint8Array) => Promise<[Uint8Array, Uint8Array]>,
->>>>>>> 161fef65
+    sign: (target: Uint8Array) => Promise<[Uint8Array, Uint8Array]>,
 	) {
 		const kvPairsList: KVPair[] = [];
 		Object.keys(mutation.data).forEach((key: string) => {
