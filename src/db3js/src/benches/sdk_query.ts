--- conflicted
+++ resolved
@@ -35,7 +35,6 @@
         throw error
     }
 }
-<<<<<<< HEAD
 function benchmark_data(size: number) : Record<string, string> {
     let kvs : Record<string, string> = {};
     for (let i = 0; i < 10; i++) {
@@ -78,35 +77,9 @@
 
         return async () => {
             await run_1000_get_key(ns, keyList);
-=======
-
-b.suite(
-    'DB3 JS SDK Benchmark',
-    b.add(`batch get key 1000 requests per session/keys size/1`, async () => {
-        const db3_instance = new DB3('http://127.0.0.1:26659')
-        const _sign = await getSign()
-        console.log('submit mutation start')
-        await db3_instance.submitMutaition(
-            {
-                ns: 'my_twitter',
-                gasLimit: 10,
-                data: {
-                    bm_key1: 'bm_value1',
-                },
-            },
-            _sign
-        )
-        const keyList = ['bm_key1']
-        await new Promise((r) => setTimeout(r, 2000))
-        console.log('submit mutation done')
-        return async () => {
-            await run_1000_get_key('my_twitter', keyList)
->>>>>>> 74b0e4eb
         }
     }),
-
     b.add(`batch get key 1000 requests per session/keys size/10`, async () => {
-<<<<<<< HEAD
         const ns:string = "bm_ns_test";
         let kvs : Record<string, string> = benchmark_data(10);
 
@@ -142,46 +115,6 @@
 
         return async () => {
             await run_1000_get_key(ns, keyList);
-=======
-        const db3_instance = new DB3('http://127.0.0.1:26659')
-        const _sign = await getSign()
-        console.log('submit mutation start')
-        await db3_instance.submitMutaition(
-            {
-                ns: 'my_twitter',
-                gasLimit: 10,
-                data: {
-                    bm_key1: 'bm_value1',
-                    bm_key2: 'bm_value2',
-                    bm_key3: 'bm_value3',
-                    bm_key4: 'bm_value4',
-                    bm_key5: 'bm_value5',
-                    bm_key6: 'bm_value6',
-                    bm_key7: 'bm_value7',
-                    bm_key8: 'bm_value8',
-                    bm_key9: 'bm_value9',
-                    bm_key10: 'bm_value10',
-                },
-            },
-            _sign
-        )
-        const keyList = [
-            'bm_key1',
-            'bm_key2',
-            'bm_key3',
-            'bm_key4',
-            'bm_key5',
-            'bm_key6',
-            'bm_key7',
-            'bm_key8',
-            'bm_key9',
-            'bm_key10',
-        ]
-        await new Promise((r) => setTimeout(r, 2000))
-        console.log('submit mutation done')
-        return async () => {
-            await run_1000_get_key('my_twitter', keyList)
->>>>>>> 74b0e4eb
         }
     }),
 
