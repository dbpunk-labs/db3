--- conflicted
+++ resolved
@@ -40,10 +40,7 @@
                   cd ${ROOT_DIR}
                   TAG=${GITHUB_REF/refs\/tags\//}
                   VERSION=${TAG#*v}
-<<<<<<< HEAD
                   echo ${VERSION}
-=======
->>>>>>> cf5c8d9f
                   cargo set-version --workspace ${VERSION}
             - name: Cargo build
               uses: actions-rs/cargo@v1
